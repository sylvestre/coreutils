--- conflicted
+++ resolved
@@ -152,11 +152,7 @@
     "chmod",
     "chown",
     "chroot",
-<<<<<<< HEAD
-    "du",
     "dd",
-=======
->>>>>>> 2020df5d
     "groups",
     "hostid",
     "id",
@@ -237,103 +233,6 @@
 # * uutils
 uu_test  = { optional=true, version="0.0.6", package="uu_test", path="src/uu/test" }
 #
-<<<<<<< HEAD
-arch     = { optional=true, version="0.0.4", package="uu_arch", path="src/uu/arch" }
-base32   = { optional=true, version="0.0.4", package="uu_base32", path="src/uu/base32" }
-base64   = { optional=true, version="0.0.4", package="uu_base64", path="src/uu/base64" }
-basename = { optional=true, version="0.0.4", package="uu_basename", path="src/uu/basename" }
-cat      = { optional=true, version="0.0.4", package="uu_cat", path="src/uu/cat" }
-chgrp    = { optional=true, version="0.0.4", package="uu_chgrp", path="src/uu/chgrp" }
-chmod    = { optional=true, version="0.0.4", package="uu_chmod", path="src/uu/chmod" }
-chown    = { optional=true, version="0.0.4", package="uu_chown", path="src/uu/chown" }
-chroot   = { optional=true, version="0.0.4", package="uu_chroot", path="src/uu/chroot" }
-cksum    = { optional=true, version="0.0.4", package="uu_cksum", path="src/uu/cksum" }
-comm     = { optional=true, version="0.0.4", package="uu_comm", path="src/uu/comm" }
-cp       = { optional=true, version="0.0.4", package="uu_cp", path="src/uu/cp" }
-csplit   = { optional=true, version="0.0.4", package="uu_csplit", path="src/uu/csplit" }
-cut      = { optional=true, version="0.0.4", package="uu_cut", path="src/uu/cut" }
-date     = { optional=true, version="0.0.4", package="uu_date", path="src/uu/date" }
-df       = { optional=true, version="0.0.4", package="uu_df", path="src/uu/df" }
-dircolors= { optional=true, version="0.0.4", package="uu_dircolors", path="src/uu/dircolors" }
-dirname  = { optional=true, version="0.0.4", package="uu_dirname", path="src/uu/dirname" }
-du       = { optional=true, version="0.0.4", package="uu_du", path="src/uu/du" }
-dd       = { optional=true, version="0.0.4", package="uu_dd", path="src/uu/dd" }
-echo     = { optional=true, version="0.0.4", package="uu_echo", path="src/uu/echo" }
-env      = { optional=true, version="0.0.4", package="uu_env", path="src/uu/env" }
-expand   = { optional=true, version="0.0.4", package="uu_expand", path="src/uu/expand" }
-expr     = { optional=true, version="0.0.4", package="uu_expr", path="src/uu/expr" }
-factor   = { optional=true, version="0.0.4", package="uu_factor", path="src/uu/factor" }
-false    = { optional=true, version="0.0.4", package="uu_false", path="src/uu/false" }
-fmt      = { optional=true, version="0.0.4", package="uu_fmt", path="src/uu/fmt" }
-fold     = { optional=true, version="0.0.4", package="uu_fold", path="src/uu/fold" }
-groups   = { optional=true, version="0.0.4", package="uu_groups", path="src/uu/groups" }
-hashsum  = { optional=true, version="0.0.4", package="uu_hashsum", path="src/uu/hashsum" }
-head     = { optional=true, version="0.0.4", package="uu_head", path="src/uu/head" }
-hostid   = { optional=true, version="0.0.4", package="uu_hostid", path="src/uu/hostid" }
-hostname = { optional=true, version="0.0.4", package="uu_hostname", path="src/uu/hostname" }
-id       = { optional=true, version="0.0.4", package="uu_id", path="src/uu/id" }
-install  = { optional=true, version="0.0.4", package="uu_install", path="src/uu/install" }
-join     = { optional=true, version="0.0.4", package="uu_join", path="src/uu/join" }
-kill     = { optional=true, version="0.0.4", package="uu_kill", path="src/uu/kill" }
-link     = { optional=true, version="0.0.4", package="uu_link", path="src/uu/link" }
-ln       = { optional=true, version="0.0.4", package="uu_ln", path="src/uu/ln" }
-ls       = { optional=true, version="0.0.4", package="uu_ls", path="src/uu/ls" }
-logname  = { optional=true, version="0.0.4", package="uu_logname", path="src/uu/logname" }
-mkdir    = { optional=true, version="0.0.4", package="uu_mkdir", path="src/uu/mkdir" }
-mkfifo   = { optional=true, version="0.0.4", package="uu_mkfifo", path="src/uu/mkfifo" }
-mknod    = { optional=true, version="0.0.4", package="uu_mknod", path="src/uu/mknod" }
-mktemp   = { optional=true, version="0.0.4", package="uu_mktemp", path="src/uu/mktemp" }
-more     = { optional=true, version="0.0.4", package="uu_more", path="src/uu/more" }
-mv       = { optional=true, version="0.0.4", package="uu_mv", path="src/uu/mv" }
-nice     = { optional=true, version="0.0.4", package="uu_nice", path="src/uu/nice" }
-nl       = { optional=true, version="0.0.4", package="uu_nl", path="src/uu/nl" }
-nohup    = { optional=true, version="0.0.4", package="uu_nohup", path="src/uu/nohup" }
-nproc    = { optional=true, version="0.0.4", package="uu_nproc", path="src/uu/nproc" }
-numfmt   = { optional=true, version="0.0.4", package="uu_numfmt", path="src/uu/numfmt" }
-od       = { optional=true, version="0.0.4", package="uu_od", path="src/uu/od" }
-paste    = { optional=true, version="0.0.4", package="uu_paste", path="src/uu/paste" }
-pathchk  = { optional=true, version="0.0.4", package="uu_pathchk", path="src/uu/pathchk" }
-pinky    = { optional=true, version="0.0.4", package="uu_pinky", path="src/uu/pinky" }
-printenv = { optional=true, version="0.0.4", package="uu_printenv", path="src/uu/printenv" }
-printf   = { optional=true, version="0.0.4", package="uu_printf", path="src/uu/printf" }
-ptx      = { optional=true, version="0.0.4", package="uu_ptx", path="src/uu/ptx" }
-pwd      = { optional=true, version="0.0.4", package="uu_pwd", path="src/uu/pwd" }
-readlink = { optional=true, version="0.0.4", package="uu_readlink", path="src/uu/readlink" }
-realpath = { optional=true, version="0.0.4", package="uu_realpath", path="src/uu/realpath" }
-relpath  = { optional=true, version="0.0.4", package="uu_relpath", path="src/uu/relpath" }
-rm       = { optional=true, version="0.0.4", package="uu_rm", path="src/uu/rm" }
-rmdir    = { optional=true, version="0.0.4", package="uu_rmdir", path="src/uu/rmdir" }
-seq      = { optional=true, version="0.0.4", package="uu_seq", path="src/uu/seq" }
-shred    = { optional=true, version="0.0.4", package="uu_shred", path="src/uu/shred" }
-shuf     = { optional=true, version="0.0.4", package="uu_shuf", path="src/uu/shuf" }
-sleep    = { optional=true, version="0.0.4", package="uu_sleep", path="src/uu/sleep" }
-sort     = { optional=true, version="0.0.4", package="uu_sort", path="src/uu/sort" }
-split    = { optional=true, version="0.0.4", package="uu_split", path="src/uu/split" }
-stat     = { optional=true, version="0.0.4", package="uu_stat", path="src/uu/stat" }
-stdbuf   = { optional=true, version="0.0.4", package="uu_stdbuf", path="src/uu/stdbuf" }
-sum      = { optional=true, version="0.0.4", package="uu_sum", path="src/uu/sum" }
-sync     = { optional=true, version="0.0.4", package="uu_sync", path="src/uu/sync" }
-tac      = { optional=true, version="0.0.4", package="uu_tac", path="src/uu/tac" }
-tail     = { optional=true, version="0.0.4", package="uu_tail", path="src/uu/tail" }
-tee      = { optional=true, version="0.0.4", package="uu_tee", path="src/uu/tee" }
-timeout  = { optional=true, version="0.0.4", package="uu_timeout", path="src/uu/timeout" }
-touch    = { optional=true, version="0.0.4", package="uu_touch", path="src/uu/touch" }
-tr       = { optional=true, version="0.0.4", package="uu_tr", path="src/uu/tr" }
-true     = { optional=true, version="0.0.4", package="uu_true", path="src/uu/true" }
-truncate = { optional=true, version="0.0.4", package="uu_truncate", path="src/uu/truncate" }
-tsort    = { optional=true, version="0.0.4", package="uu_tsort", path="src/uu/tsort" }
-tty      = { optional=true, version="0.0.4", package="uu_tty", path="src/uu/tty" }
-uname    = { optional=true, version="0.0.4", package="uu_uname", path="src/uu/uname" }
-unexpand = { optional=true, version="0.0.4", package="uu_unexpand", path="src/uu/unexpand" }
-uniq     = { optional=true, version="0.0.4", package="uu_uniq", path="src/uu/uniq" }
-unlink   = { optional=true, version="0.0.4", package="uu_unlink", path="src/uu/unlink" }
-uptime   = { optional=true, version="0.0.4", package="uu_uptime", path="src/uu/uptime" }
-users    = { optional=true, version="0.0.4", package="uu_users", path="src/uu/users" }
-wc       = { optional=true, version="0.0.4", package="uu_wc", path="src/uu/wc" }
-who      = { optional=true, version="0.0.4", package="uu_who", path="src/uu/who" }
-whoami   = { optional=true, version="0.0.4", package="uu_whoami", path="src/uu/whoami" }
-yes      = { optional=true, version="0.0.4", package="uu_yes", path="src/uu/yes" }
-=======
 arch     = { optional=true, version="0.0.6", package="uu_arch", path="src/uu/arch" }
 base32   = { optional=true, version="0.0.6", package="uu_base32", path="src/uu/base32" }
 base64   = { optional=true, version="0.0.6", package="uu_base64", path="src/uu/base64" }
@@ -349,6 +248,7 @@
 csplit   = { optional=true, version="0.0.6", package="uu_csplit", path="src/uu/csplit" }
 cut      = { optional=true, version="0.0.6", package="uu_cut", path="src/uu/cut" }
 date     = { optional=true, version="0.0.6", package="uu_date", path="src/uu/date" }
+dd       = { optional=true, version="0.0.4", package="uu_dd", path="src/uu/dd" }
 df       = { optional=true, version="0.0.6", package="uu_df", path="src/uu/df" }
 dircolors= { optional=true, version="0.0.6", package="uu_dircolors", path="src/uu/dircolors" }
 dirname  = { optional=true, version="0.0.6", package="uu_dirname", path="src/uu/dirname" }
@@ -433,7 +333,6 @@
 # this breaks clippy linting with: "tests/by-util/test_factor_benches.rs: No such file or directory (os error 2)"
 # factor_benches = { optional = true, version = "0.0.0", package = "uu_factor_benches", path = "tests/benches/factor" }
 
->>>>>>> 2020df5d
 #
 # * pinned transitive dependencies
 # Not needed for now. Keep as examples:
