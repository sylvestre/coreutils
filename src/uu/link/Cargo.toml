[package]
name = "uu_link"
version = "0.0.9"
authors = ["uutils developers"]
license = "MIT"
description = "link ~ (uutils) create a hard (file system) link to FILE"

homepage = "https://github.com/uutils/coreutils"
repository = "https://github.com/uutils/coreutils/tree/master/src/uu/link"
keywords = ["coreutils", "uutils", "cross-platform", "cli", "utility"]
categories = ["command-line-utilities"]
edition = "2018"

[lib]
path = "src/link.rs"

[dependencies]
libc = "0.2.42"
<<<<<<< HEAD
uucore = { version=">=0.0.10", package="uucore", path="../../uucore" }
uucore_procs = { version=">=0.0.7", package="uucore_procs", path="../../uucore_procs" }
clap = { version = "3.0", features = ["wrap_help", "cargo"] }
=======
uucore = { version=">=0.0.11", package="uucore", path="../../uucore" }
uucore_procs = { version=">=0.0.8", package="uucore_procs", path="../../uucore_procs" }
clap = { version = "2.33", features = ["wrap_help"] }
>>>>>>> ec386fa4

[[bin]]
name = "link"
path = "src/main.rs"

[package.metadata.cargo-udeps.ignore]
normal = ["uucore_procs"]<|MERGE_RESOLUTION|>--- conflicted
+++ resolved
@@ -16,15 +16,9 @@
 
 [dependencies]
 libc = "0.2.42"
-<<<<<<< HEAD
-uucore = { version=">=0.0.10", package="uucore", path="../../uucore" }
-uucore_procs = { version=">=0.0.7", package="uucore_procs", path="../../uucore_procs" }
 clap = { version = "3.0", features = ["wrap_help", "cargo"] }
-=======
 uucore = { version=">=0.0.11", package="uucore", path="../../uucore" }
 uucore_procs = { version=">=0.0.8", package="uucore_procs", path="../../uucore_procs" }
-clap = { version = "2.33", features = ["wrap_help"] }
->>>>>>> ec386fa4
 
 [[bin]]
 name = "link"
