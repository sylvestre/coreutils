#![allow(clippy::missing_safety_doc)]

// This file is part of the uutils coreutils package.
//
// (c) Jordy Dickinson <jordy.dickinson@gmail.com>
// (c) Joshua S. Miller <jsmiller@uchicago.edu>
//
// For the full copyright and license information, please view the LICENSE file
// that was distributed with this source code.

// spell-checker:ignore (ToDO) ficlone linkgs lstat nlink nlinks pathbuf reflink strs xattrs

extern crate clap;
extern crate filetime;
#[cfg(target_os = "linux")]
#[macro_use]
extern crate ioctl_sys;
extern crate libc;
#[macro_use]
extern crate quick_error;
#[macro_use]
extern crate uucore;
extern crate walkdir;
#[cfg(unix)]
extern crate xattr;

#[cfg(windows)]
extern crate winapi;
#[cfg(windows)]
use winapi::um::fileapi::CreateFileW;
#[cfg(windows)]
use winapi::um::fileapi::GetFileInformationByHandle;

use std::borrow::Cow;

use clap::{App, Arg, ArgMatches};
use filetime::FileTime;
use quick_error::ResultExt;
use std::collections::HashSet;
use std::env;
#[cfg(not(windows))]
use std::ffi::CString;
#[cfg(windows)]
use std::ffi::OsStr;
use std::fs;
#[cfg(target_os = "linux")]
use std::fs::File;
use std::fs::OpenOptions;
use std::io;
use std::io::{stdin, stdout, Write};
use std::mem;
#[cfg(target_os = "linux")]
use std::os::unix::io::IntoRawFd;
#[cfg(windows)]
use std::os::windows::ffi::OsStrExt;
#[cfg(windows)]
use std::path::Prefix;
use std::path::{Component, Path, PathBuf, StripPrefixError};
use std::str::FromStr;
use std::string::ToString;
use uucore::fs::resolve_relative_path;
use uucore::fs::{canonicalize, CanonicalizeMode};
use walkdir::WalkDir;

#[cfg(unix)]
use std::os::unix::fs::PermissionsExt;

#[cfg(target_os = "linux")]
#[allow(clippy::missing_safety_doc)]
ioctl!(write ficlone with 0x94, 9; std::os::raw::c_int);

quick_error! {
    #[derive(Debug)]
    pub enum Error {
        /// Simple io::Error wrapper
        IoErr(err: io::Error) { from() cause(err) display("{}", err) }

        /// Wrapper for io::Error with path context
        IoErrContext(err: io::Error, path: String) {
            display("{}: {}", path, err)
            context(path: &'a str, err: io::Error) -> (err, path.to_owned())
            cause(err)
        }

        /// General copy error
        Error(err: String) {
            display("{}", err)
            from(err: String) -> (err)
            from(err: &'static str) -> (err.to_string())
        }

        /// Represents the state when a non-fatal error has occurred
        /// and not all files were copied.
        NotAllFilesCopied {}

        /// Simple walkdir::Error wrapper
        WalkDirErr(err: walkdir::Error) { from() display("{}", err) cause(err) }

        /// Simple std::path::StripPrefixError wrapper
        StripPrefixError(err: StripPrefixError) { from() }

        /// Result of a skipped file
        Skipped(reason: String) { display("{}", reason) }

        /// Result of a skipped file
        InvalidArgument(description: String) { display("{}", description) }

        /// All standard options are included as an an implementation
        /// path, but those that are not implemented yet should return
        /// a NotImplemented error.
        NotImplemented(opt: String) { display("Option '{}' not yet implemented.", opt) }
    }
}

/// Continue next iteration of loop if result of expression is error
macro_rules! or_continue(
    ($expr:expr) => (match $expr {
        Ok(temp) => temp,
        Err(error) => {
            show_error!("{}", error);
            continue
        },
    })
);

/// Prompts the user yes/no and returns `true` they if successfully
/// answered yes.
macro_rules! prompt_yes(
    ($($args:tt)+) => ({
        print!($($args)+);
        print!(" [y/N]: ");
        crash_if_err!(1, stdout().flush());
        let mut s = String::new();
        match stdin().read_line(&mut s) {
            Ok(_) => match s.char_indices().next() {
                Some((_, x)) => x == 'y' || x == 'Y',
                _ => false
            },
            _ => false
        }
    })
);

pub type CopyResult<T> = Result<T, Error>;
pub type Source = PathBuf;
pub type Target = PathBuf;

/// Specifies whether when overwrite files
#[derive(Clone, Eq, PartialEq)]
pub enum ClobberMode {
    Force,
    RemoveDestination,
    Standard,
}

/// Specifies whether when overwrite files
#[derive(Clone, Eq, PartialEq)]
pub enum OverwriteMode {
    /// [Default] Always overwrite existing files
    Clobber(ClobberMode),
    /// Prompt before overwriting a file
    Interactive(ClobberMode),
    /// Never overwrite a file
    NoClobber,
}

#[derive(Clone, Eq, PartialEq)]
pub enum ReflinkMode {
    Always,
    Auto,
    Never,
}

/// Specifies the expected file type of copy target
pub enum TargetType {
    Directory,
    File,
}

#[derive(Clone, Eq, PartialEq)]
pub enum BackupMode {
    ExistingBackup,
    NoBackup,
    NumberedBackup,
    SimpleBackup,
}

pub enum CopyMode {
    Link,
    SymLink,
    Sparse,
    Copy,
    Update,
    AttrOnly,
}

#[derive(Clone, Eq, PartialEq)]
pub enum Attribute {
    #[cfg(unix)]
    Mode,
    Ownership,
    Timestamps,
    Context,
    Links,
    Xattr,
}

/// Re-usable, extensible copy options
#[allow(dead_code)]
pub struct Options {
    attributes_only: bool,
    backup: bool,
    copy_contents: bool,
    copy_mode: CopyMode,
    dereference: bool,
    no_dereference: bool,
    no_target_dir: bool,
    one_file_system: bool,
    overwrite: OverwriteMode,
    parents: bool,
    reflink: bool,
    reflink_mode: ReflinkMode,
    preserve_attributes: Vec<Attribute>,
    recursive: bool,
    backup_suffix: String,
    target_dir: Option<String>,
    update: bool,
    verbose: bool,
}

static VERSION: &str = env!("CARGO_PKG_VERSION");
static ABOUT: &str = "Copy SOURCE to DEST, or multiple SOURCE(s) to DIRECTORY.";
static EXIT_OK: i32 = 0;
static EXIT_ERR: i32 = 1;

/// Prints the version
fn print_version() {
    println!("{} {}", executable!(), VERSION);
}

fn get_usage() -> String {
    format!(
        "{0} [OPTION]... [-T] SOURCE DEST
    {0} [OPTION]... SOURCE... DIRECTORY
    {0} [OPTION]... -t DIRECTORY SOURCE...",
        executable!()
    )
}

// Argument constants
static OPT_ARCHIVE: &str = "archive";
static OPT_ATTRIBUTES_ONLY: &str = "attributes-only";
static OPT_BACKUP: &str = "backup";
static OPT_CLI_SYMBOLIC_LINKS: &str = "cli-symbolic-links";
static OPT_CONTEXT: &str = "context";
static OPT_COPY_CONTENTS: &str = "copy-contents";
static OPT_DEREFERENCE: &str = "dereference";
static OPT_FORCE: &str = "force";
static OPT_INTERACTIVE: &str = "interactive";
static OPT_LINK: &str = "link";
static OPT_NO_CLOBBER: &str = "no-clobber";
static OPT_NO_DEREFERENCE: &str = "no-dereference";
static OPT_NO_DEREFERENCE_PRESERVE_LINKS: &str = "no-dereference-preserve-linkgs";
static OPT_NO_PRESERVE: &str = "no-preserve";
static OPT_NO_TARGET_DIRECTORY: &str = "no-target-directory";
static OPT_ONE_FILE_SYSTEM: &str = "one-file-system";
static OPT_PARENTS: &str = "parents";
static OPT_PATHS: &str = "paths";
static OPT_PRESERVE: &str = "preserve";
static OPT_PRESERVE_DEFAULT_ATTRIBUTES: &str = "preserve-default-attributes";
static OPT_RECURSIVE: &str = "recursive";
static OPT_RECURSIVE_ALIAS: &str = "recursive_alias";
static OPT_REFLINK: &str = "reflink";
static OPT_REMOVE_DESTINATION: &str = "remove-destination";
static OPT_SPARSE: &str = "sparse";
static OPT_STRIP_TRAILING_SLASHES: &str = "strip-trailing-slashes";
static OPT_SUFFIX: &str = "suffix";
static OPT_SYMBOLIC_LINK: &str = "symbolic-link";
static OPT_TARGET_DIRECTORY: &str = "target-directory";
static OPT_UPDATE: &str = "update";
static OPT_VERBOSE: &str = "verbose";
static OPT_VERSION: &str = "version";

#[cfg(unix)]
static PRESERVABLE_ATTRIBUTES: &[&str] = &[
    "mode",
    "ownership",
    "timestamps",
    "context",
    "links",
    "xattr",
    "all",
];

#[cfg(not(unix))]
static PRESERVABLE_ATTRIBUTES: &[&str] = &[
    "ownership",
    "timestamps",
    "context",
    "links",
    "xattr",
    "all",
];

static DEFAULT_ATTRIBUTES: &[Attribute] = &[
    #[cfg(unix)]
    Attribute::Mode,
    Attribute::Ownership,
    Attribute::Timestamps,
];

pub fn uumain(args: impl uucore::Args) -> i32 {
    let usage = get_usage();
    let matches = App::new(executable!())
        .version(VERSION)
        .about(ABOUT)
        .usage(&usage[..])
        .arg(Arg::with_name(OPT_TARGET_DIRECTORY)
             .short("t")
             .conflicts_with(OPT_NO_TARGET_DIRECTORY)
             .long(OPT_TARGET_DIRECTORY)
             .value_name(OPT_TARGET_DIRECTORY)
             .takes_value(true)
             .help("copy all SOURCE arguments into target-directory"))
        .arg(Arg::with_name(OPT_NO_TARGET_DIRECTORY)
             .short("T")
             .long(OPT_NO_TARGET_DIRECTORY)
             .conflicts_with(OPT_TARGET_DIRECTORY)
             .help("Treat DEST as a regular file and not a directory"))
        .arg(Arg::with_name(OPT_VERSION)
             .short("V")
             .long(OPT_VERSION)
             .help("output version information and exit"))
        .arg(Arg::with_name(OPT_INTERACTIVE)
             .short("i")
             .long(OPT_INTERACTIVE)
             .conflicts_with(OPT_NO_CLOBBER)
             .help("ask before overwriting files"))
        .arg(Arg::with_name(OPT_LINK)
             .short("l")
             .long(OPT_LINK)
             .overrides_with(OPT_REFLINK)
             .help("hard-link files instead of copying"))
        .arg(Arg::with_name(OPT_NO_CLOBBER)
             .short("n")
             .long(OPT_NO_CLOBBER)
             .conflicts_with(OPT_INTERACTIVE)
             .help("don't overwrite a file that already exists"))
        .arg(Arg::with_name(OPT_RECURSIVE)
             .short("r")
             .long(OPT_RECURSIVE)
             .help("copy directories recursively"))
        .arg(Arg::with_name(OPT_RECURSIVE_ALIAS)
             .short("R")
             .help("same as -r"))
        .arg(Arg::with_name(OPT_VERBOSE)
             .short("v")
             .long(OPT_VERBOSE)
             .help("explicitly state what is being done"))
        .arg(Arg::with_name(OPT_SYMBOLIC_LINK)
             .short("s")
             .long(OPT_SYMBOLIC_LINK)
             .conflicts_with(OPT_LINK)
             .overrides_with(OPT_REFLINK)
             .help("make symbolic links instead of copying"))
        .arg(Arg::with_name(OPT_FORCE)
             .short("f")
             .long(OPT_FORCE)
             .help("if an existing destination file cannot be opened, remove it and \
                    try again (this option is ignored when the -n option is also used). \
                    Currently not implemented for Windows."))
        .arg(Arg::with_name(OPT_REMOVE_DESTINATION)
             .long(OPT_REMOVE_DESTINATION)
             .conflicts_with(OPT_FORCE)
             .help("remove each existing destination file before attempting to open it \
                    (contrast with --force). On Windows, current only works for writeable files."))
        .arg(Arg::with_name(OPT_BACKUP)
             .short("b")
             .long(OPT_BACKUP)
             .help("make a backup of each existing destination file"))
        .arg(Arg::with_name(OPT_SUFFIX)
             .short("S")
             .long(OPT_SUFFIX)
             .takes_value(true)
             .default_value("~")
             .value_name("SUFFIX")
             .help("override the usual backup suffix"))
        .arg(Arg::with_name(OPT_UPDATE)
             .short("u")
             .long(OPT_UPDATE)
             .help("copy only when the SOURCE file is newer than the destination file\
                    or when the destination file is missing"))
        .arg(Arg::with_name(OPT_REFLINK)
             .long(OPT_REFLINK)
             .takes_value(true)
             .value_name("WHEN")
             .help("control clone/CoW copies. See below"))
        .arg(Arg::with_name(OPT_ATTRIBUTES_ONLY)
             .long(OPT_ATTRIBUTES_ONLY)
             .conflicts_with(OPT_COPY_CONTENTS)
             .overrides_with(OPT_REFLINK)
             .help("Don't copy the file data, just the attributes"))
        .arg(Arg::with_name(OPT_PRESERVE)
             .long(OPT_PRESERVE)
             .takes_value(true)
             .multiple(true)
             .use_delimiter(true)
             .possible_values(PRESERVABLE_ATTRIBUTES)
             .value_name("ATTR_LIST")
             .conflicts_with_all(&[OPT_PRESERVE_DEFAULT_ATTRIBUTES, OPT_NO_PRESERVE, OPT_ARCHIVE])
             .help("Preserve the specified attributes (default: mode(unix only),ownership,timestamps),\
                    if possible additional attributes: context, links, xattr, all"))
        .arg(Arg::with_name(OPT_PRESERVE_DEFAULT_ATTRIBUTES)
             .short("-p")
             .long(OPT_PRESERVE_DEFAULT_ATTRIBUTES)
             .conflicts_with_all(&[OPT_PRESERVE, OPT_NO_PRESERVE, OPT_ARCHIVE])
             .help("same as --preserve=mode(unix only),ownership,timestamps"))
        .arg(Arg::with_name(OPT_NO_PRESERVE)
             .long(OPT_NO_PRESERVE)
             .takes_value(true)
             .value_name("ATTR_LIST")
             .conflicts_with_all(&[OPT_PRESERVE_DEFAULT_ATTRIBUTES, OPT_PRESERVE, OPT_ARCHIVE])
             .help("don't preserve the specified attributes"))
        .arg(Arg::with_name(OPT_NO_DEREFERENCE)
             .short("-P")
             .long(OPT_NO_DEREFERENCE)
             .conflicts_with(OPT_DEREFERENCE)
             .help("never follow symbolic links in SOURCE"))

        // TODO: implement the following args
        .arg(Arg::with_name(OPT_ARCHIVE)
             .short("a")
             .long(OPT_ARCHIVE)
             .conflicts_with_all(&[OPT_PRESERVE_DEFAULT_ATTRIBUTES, OPT_PRESERVE, OPT_NO_PRESERVE])
             .help("NotImplemented: same as -dR --preserve=all"))
        .arg(Arg::with_name(OPT_COPY_CONTENTS)
             .long(OPT_COPY_CONTENTS)
             .conflicts_with(OPT_ATTRIBUTES_ONLY)
             .help("NotImplemented: copy contents of special files when recursive"))
        .arg(Arg::with_name(OPT_NO_DEREFERENCE_PRESERVE_LINKS)
             .short("d")
             .help("NotImplemented: same as --no-dereference --preserve=links"))
        .arg(Arg::with_name(OPT_DEREFERENCE)
             .short("L")
             .long(OPT_DEREFERENCE)
             .conflicts_with(OPT_NO_DEREFERENCE)
             .help("NotImplemented: always follow symbolic links in SOURCE"))
        .arg(Arg::with_name(OPT_PARENTS)
             .long(OPT_PARENTS)
             .help("NotImplemented: use full source file name under DIRECTORY"))
        .arg(Arg::with_name(OPT_SPARSE)
             .long(OPT_SPARSE)
             .takes_value(true)
             .value_name("WHEN")
             .help("NotImplemented: control creation of sparse files. See below"))
        .arg(Arg::with_name(OPT_STRIP_TRAILING_SLASHES)
             .long(OPT_STRIP_TRAILING_SLASHES)
             .help("NotImplemented: remove any trailing slashes from each SOURCE argument"))
        .arg(Arg::with_name(OPT_ONE_FILE_SYSTEM)
             .short("x")
             .long(OPT_ONE_FILE_SYSTEM)
             .help("NotImplemented: stay on this file system"))
        .arg(Arg::with_name(OPT_CONTEXT)
             .long(OPT_CONTEXT)
             .takes_value(true)
             .value_name("CTX")
             .help("NotImplemented: set SELinux security context of destination file to default type"))
        .arg(Arg::with_name(OPT_CLI_SYMBOLIC_LINKS)
             .short("H")
             .help("NotImplemented: follow command-line symbolic links in SOURCE"))
        // END TODO

        .arg(Arg::with_name(OPT_PATHS)
             .multiple(true))
        .get_matches_from(args);

    if matches.is_present(OPT_VERSION) {
        print_version();
        return EXIT_OK;
    }

    let options = crash_if_err!(EXIT_ERR, Options::from_matches(&matches));
    let paths: Vec<String> = matches
        .values_of("paths")
        .map(|v| v.map(ToString::to_string).collect())
        .unwrap_or_default();

    let (sources, target) = crash_if_err!(EXIT_ERR, parse_path_args(&paths, &options));

    if let Err(error) = copy(&sources, &target, &options) {
        match error {
            // Error::NotAllFilesCopied is non-fatal, but the error
            // code should still be EXIT_ERR as does GNU cp
            Error::NotAllFilesCopied => {}
            // Else we caught a fatal bubbled-up error, log it to stderr
            _ => show_error!("{}", error),
        };
        return EXIT_ERR;
    }

    EXIT_OK
}

impl ClobberMode {
    fn from_matches(matches: &ArgMatches) -> ClobberMode {
        if matches.is_present(OPT_FORCE) {
            ClobberMode::Force
        } else if matches.is_present(OPT_REMOVE_DESTINATION) {
            ClobberMode::RemoveDestination
        } else {
            ClobberMode::Standard
        }
    }
}

impl OverwriteMode {
    fn from_matches(matches: &ArgMatches) -> OverwriteMode {
        if matches.is_present(OPT_INTERACTIVE) {
            OverwriteMode::Interactive(ClobberMode::from_matches(matches))
        } else if matches.is_present(OPT_NO_CLOBBER) {
            OverwriteMode::NoClobber
        } else {
            OverwriteMode::Clobber(ClobberMode::from_matches(matches))
        }
    }
}

impl CopyMode {
    fn from_matches(matches: &ArgMatches) -> CopyMode {
        if matches.is_present(OPT_LINK) {
            CopyMode::Link
        } else if matches.is_present(OPT_SYMBOLIC_LINK) {
            CopyMode::SymLink
        } else if matches.is_present(OPT_SPARSE) {
            CopyMode::Sparse
        } else if matches.is_present(OPT_UPDATE) {
            CopyMode::Update
        } else if matches.is_present(OPT_ATTRIBUTES_ONLY) {
            CopyMode::AttrOnly
        } else {
            CopyMode::Copy
        }
    }
}

impl FromStr for Attribute {
    type Err = Error;

    fn from_str(value: &str) -> CopyResult<Attribute> {
        Ok(match &*value.to_lowercase() {
            #[cfg(unix)]
            "mode" => Attribute::Mode,
            "ownership" => Attribute::Ownership,
            "timestamps" => Attribute::Timestamps,
            "context" => Attribute::Context,
            "links" => Attribute::Links,
            "xattr" => Attribute::Xattr,
            _ => {
                return Err(Error::InvalidArgument(format!(
                    "invalid attribute '{}'",
                    value
                )))
            }
        })
    }
}

impl Options {
    fn from_matches(matches: &ArgMatches) -> CopyResult<Options> {
        let not_implemented_opts = vec![
            OPT_ARCHIVE,
            OPT_COPY_CONTENTS,
            OPT_NO_DEREFERENCE_PRESERVE_LINKS,
            OPT_DEREFERENCE,
            OPT_PARENTS,
            OPT_SPARSE,
            OPT_STRIP_TRAILING_SLASHES,
            OPT_ONE_FILE_SYSTEM,
            OPT_CONTEXT,
            #[cfg(windows)]
            OPT_FORCE,
        ];

        for not_implemented_opt in not_implemented_opts {
            if matches.is_present(not_implemented_opt) {
                return Err(Error::NotImplemented(not_implemented_opt.to_string()));
            }
        }

        let recursive = matches.is_present(OPT_RECURSIVE)
            || matches.is_present(OPT_RECURSIVE_ALIAS)
            || matches.is_present(OPT_ARCHIVE);

        let backup = matches.is_present(OPT_BACKUP) || (matches.occurrences_of(OPT_SUFFIX) > 0);

        // Parse target directory options
        let no_target_dir = matches.is_present(OPT_NO_TARGET_DIRECTORY);
        let target_dir = matches
            .value_of(OPT_TARGET_DIRECTORY)
            .map(ToString::to_string);

        // Parse attributes to preserve
        let preserve_attributes: Vec<Attribute> = if matches.is_present(OPT_PRESERVE) {
            match matches.values_of(OPT_PRESERVE) {
                None => DEFAULT_ATTRIBUTES.to_vec(),
                Some(attribute_strs) => {
                    let mut attributes = Vec::new();
                    for attribute_str in attribute_strs {
                        if attribute_str == "all" {
                            #[cfg(unix)]
                            attributes.push(Attribute::Mode);
                            attributes.push(Attribute::Ownership);
                            attributes.push(Attribute::Timestamps);
                            attributes.push(Attribute::Context);
                            attributes.push(Attribute::Xattr);
                            attributes.push(Attribute::Links);
                            break;
                        } else {
                            attributes.push(Attribute::from_str(attribute_str)?);
                        }
                    }
                    attributes
                }
            }
        } else if matches.is_present(OPT_PRESERVE_DEFAULT_ATTRIBUTES) {
            DEFAULT_ATTRIBUTES.to_vec()
        } else {
            vec![]
        };

        let options = Options {
            attributes_only: matches.is_present(OPT_ATTRIBUTES_ONLY),
            copy_contents: matches.is_present(OPT_COPY_CONTENTS),
            copy_mode: CopyMode::from_matches(matches),
            dereference: matches.is_present(OPT_DEREFERENCE),
            no_dereference: matches.is_present(OPT_NO_DEREFERENCE),
            one_file_system: matches.is_present(OPT_ONE_FILE_SYSTEM),
            overwrite: OverwriteMode::from_matches(matches),
            parents: matches.is_present(OPT_PARENTS),
            backup_suffix: matches.value_of(OPT_SUFFIX).unwrap().to_string(),
            update: matches.is_present(OPT_UPDATE),
            verbose: matches.is_present(OPT_VERBOSE),
            reflink: matches.is_present(OPT_REFLINK),
            reflink_mode: {
                if let Some(reflink) = matches.value_of(OPT_REFLINK) {
                    match reflink {
                        "always" => ReflinkMode::Always,
                        "auto" => ReflinkMode::Auto,
                        value => {
                            return Err(Error::InvalidArgument(format!(
                                "invalid argument '{}' for \'reflink\'",
                                value
                            )))
                        }
                    }
                } else {
                    ReflinkMode::Never
                }
            },
            backup,
            no_target_dir,
            preserve_attributes,
            recursive,
            target_dir,
        };

        Ok(options)
    }
}

impl TargetType {
    /// Return TargetType required for `target`.
    ///
    /// Treat target as a dir if we have multiple sources or the target
    /// exists and already is a directory
    fn determine(sources: &[Source], target: &Target) -> TargetType {
        if sources.len() > 1 || target.is_dir() {
            TargetType::Directory
        } else {
            TargetType::File
        }
    }
}

/// Returns tuple of (Source paths, Target)
fn parse_path_args(path_args: &[String], options: &Options) -> CopyResult<(Vec<Source>, Target)> {
    let mut paths = path_args.iter().map(PathBuf::from).collect::<Vec<_>>();

    if paths.is_empty() {
        // No files specified
        return Err("missing file operand".into());
    }

    // Return an error if the user requested to copy more than one
    // file source to a file target
    if options.no_target_dir && options.target_dir.is_none() && paths.len() > 2 {
        return Err(format!("extra operand {:?}", paths[2]).into());
    }

    let (sources, target) = match options.target_dir {
        Some(ref target) => {
            // All path args are sources, and the target dir was
            // specified separately
            (paths, PathBuf::from(target))
        }
        None => {
            // If there was no explicit target-dir, then use the last
            // path_arg
            let target = paths.pop().unwrap();
            (paths, target)
        }
    };

    Ok((sources, target))
}

fn preserve_hardlinks(
    hard_links: &mut Vec<(String, u64)>,
    source: &std::path::PathBuf,
    dest: std::path::PathBuf,
    found_hard_link: &mut bool,
) -> CopyResult<()> {
    // Redox does not currently support hard links
    #[cfg(not(target_os = "redox"))]
    {
        if !source.is_dir() {
            unsafe {
                let inode: u64;
                let nlinks: u64;
                #[cfg(unix)]
                {
                    let src_path = CString::new(source.as_os_str().to_str().unwrap()).unwrap();
                    let mut stat = mem::zeroed();
                    if libc::lstat(src_path.as_ptr(), &mut stat) < 0 {
                        return Err(format!(
                            "cannot stat {:?}: {}",
                            src_path,
                            std::io::Error::last_os_error()
                        )
                        .into());
                    }
                    inode = stat.st_ino as u64;
                    nlinks = stat.st_nlink as u64;
                }
                #[cfg(windows)]
                {
                    let src_path: Vec<u16> = OsStr::new(source).encode_wide().collect();
                    #[allow(deprecated)]
                    let stat = mem::uninitialized();
                    let handle = CreateFileW(
                        src_path.as_ptr(),
                        winapi::um::winnt::GENERIC_READ,
                        winapi::um::winnt::FILE_SHARE_READ,
                        std::ptr::null_mut(),
                        0,
                        0,
                        std::ptr::null_mut(),
                    );
                    if GetFileInformationByHandle(handle, stat) != 0 {
                        return Err(format!(
                            "cannot get file information {:?}: {}",
                            source,
                            std::io::Error::last_os_error()
                        )
                        .into());
                    }
                    inode = ((*stat).nFileIndexHigh as u64) << 32 | (*stat).nFileIndexLow as u64;
                    nlinks = (*stat).nNumberOfLinks as u64;
                }

                for hard_link in hard_links.iter() {
                    if hard_link.1 == inode {
                        std::fs::hard_link(hard_link.0.clone(), dest.clone()).unwrap();
                        *found_hard_link = true;
                    }
                }
                if !(*found_hard_link) && nlinks > 1 {
                    hard_links.push((dest.to_str().unwrap().to_string(), inode));
                }
            }
        }
    }
    Ok(())
}

/// Copy all `sources` to `target`.  Returns an
/// `Err(Error::NotAllFilesCopied)` if at least one non-fatal error was
/// encountered.
///
/// Behavior depends on `options`, see [`Options`] for details.
///
/// [`Options`]: ./struct.Options.html
fn copy(sources: &[Source], target: &Target, options: &Options) -> CopyResult<()> {
    let target_type = TargetType::determine(sources, target);
    verify_target_type(target, &target_type)?;

    let mut preserve_hard_links = false;
    for attribute in &options.preserve_attributes {
        if *attribute == Attribute::Links {
            preserve_hard_links = true;
        }
    }

    let mut hard_links: Vec<(String, u64)> = vec![];

    let mut non_fatal_errors = false;
    let mut seen_sources = HashSet::with_capacity(sources.len());
    for source in sources {
        if seen_sources.contains(source) {
            show_warning!("source '{}' specified more than once", source.display());
        } else {
            let mut found_hard_link = false;
            if preserve_hard_links {
                let dest = construct_dest_path(source, target, &target_type, options)?;
                preserve_hardlinks(&mut hard_links, source, dest, &mut found_hard_link).unwrap();
            }

            if !found_hard_link {
                if let Err(error) = copy_source(source, target, &target_type, options) {
                    show_error!("{}", error);
                    match error {
                        Error::Skipped(_) => (),
                        _ => non_fatal_errors = true,
                    }
                }
            }
            seen_sources.insert(source);
        }
    }
    if non_fatal_errors {
        Err(Error::NotAllFilesCopied)
    } else {
        Ok(())
    }
}

fn construct_dest_path(
    source_path: &Path,
    target: &Target,
    target_type: &TargetType,
    options: &Options,
) -> CopyResult<PathBuf> {
    if options.no_target_dir && target.is_dir() {
        return Err(format!(
            "cannot overwrite directory '{}' with non-directory",
            target.display()
        )
        .into());
    }

    Ok(match *target_type {
        TargetType::Directory => {
            let root = source_path.parent().unwrap_or(source_path);
            localize_to_target(root, source_path, target)?
        }
        TargetType::File => target.to_path_buf(),
    })
}

fn copy_source(
    source: &Source,
    target: &Target,
    target_type: &TargetType,
    options: &Options,
) -> CopyResult<()> {
    let source_path = Path::new(&source);
    if source_path.is_dir() {
        // Copy as directory
        copy_directory(source, target, options)
    } else {
        // Copy as file
        let dest = construct_dest_path(source_path, target, target_type, options)?;
        copy_file(source_path, dest.as_path(), options)
    }
}

<<<<<<< HEAD
pub fn normalize_path<P: AsRef<Path>>(path: P) -> PathBuf {
    let mut components = path.as_ref().components().peekable();
    let mut ret = if let Some(c @ Component::Prefix(..)) = components.peek().cloned() {
        let buf = PathBuf::from(c.as_os_str());
        components.next();
        buf
    } else {
        PathBuf::new()
    };

    for component in components {
        match component {
            Component::Prefix(..) => unreachable!(),
            Component::RootDir => {
                ret.push(component.as_os_str());
            }
            Component::CurDir => {}
            Component::ParentDir => {
                ret.pop();
            }
            Component::Normal(c) => {
                ret.push(c);
            }
        }
    }
    ret
}

#[cfg(target_os = "windows")]
fn adjust_canonicalization<'a, P: AsRef<Path>>(p: P) -> Cow<'a, Path> {
    //fn relative_path<'a>(src: &PathBuf, dst: &PathBuf) -> Result<Cow<'a, Path>> {
    const VERBATIM_PREFIX: &str = r#"\\?\"#;
    let p = p.as_ref().display().to_string();

    if p.starts_with(VERBATIM_PREFIX) {
        Path::new(&p[VERBATIM_PREFIX.len()..].to_string()).into()
    } else {
        Path::new(&p).into()
=======
#[cfg(target_os = "windows")]
fn adjust_canonicalization<'a>(p: &'a Path) -> Cow<'a, Path> {
    // In some cases, \\? can be missing on some Windows paths.  Add it at the
    // beginning unless the path is prefixed with a device namespace.
    const VERBATIM_PREFIX: &str = r#"\\?"#;
    const DEVICE_NS_PREFIX: &str = r#"\\."#;

    let has_prefix = p
        .components()
        .next()
        .and_then(|comp| comp.as_os_str().to_str())
        .map(|p_str| p_str.starts_with(VERBATIM_PREFIX) || p_str.starts_with(DEVICE_NS_PREFIX))
        .unwrap_or_default();

    if has_prefix {
        p.into()
    } else {
        Path::new(VERBATIM_PREFIX).join(p).into()
>>>>>>> 9de82d92
    }
}

/// Read the contents of the directory `root` and recursively copy the
/// contents to `target`.
///
/// Any errors encountered copying files in the tree will be logged but
/// will not cause a short-circuit.
fn copy_directory(root: &Path, target: &Target, options: &Options) -> CopyResult<()> {
    if !options.recursive {
        return Err(format!("omitting directory '{}'", root.display()).into());
    }

    let root_path = Path::new(&root).canonicalize()?;

    let root_parent = if target.exists() {
        root_path.parent()
    } else {
        Some(root_path.as_path())
    };

    #[cfg(unix)]
    let mut hard_links: Vec<(String, u64)> = vec![];
    let mut preserve_hard_links = false;
    for attribute in &options.preserve_attributes {
        if *attribute == Attribute::Links {
            preserve_hard_links = true;
        }
    }

    // This should be changed once Redox supports hardlinks
    #[cfg(any(windows, target_os = "redox"))]
    let mut hard_links: Vec<(String, u64)> = vec![];

    for path in WalkDir::new(root) {
        let p = or_continue!(path);
        let is_symlink = fs::symlink_metadata(p.path())?.file_type().is_symlink();
        let path = if options.no_dereference && is_symlink {
            // we are dealing with a symlink. Don't follow it
            match env::current_dir() {
<<<<<<< HEAD
                Ok(cwd) => cwd.join(normalize_path(p.path())),
=======
                Ok(cwd) => cwd.join(resolve_relative_path(p.path())),
>>>>>>> 9de82d92
                Err(e) => crash!(1, "failed to get current directory {}", e),
            }
        } else {
            or_continue!(p.path().canonicalize())
        };

        let local_to_root_parent = match root_parent {
            Some(parent) => {
                #[cfg(windows)]
                {
                    // On Windows, some pathes are starting with \\?
                    // but not always, so, make sure that we are consistent for strip_prefix
                    // See https://docs.microsoft.com/en-us/windows/win32/fileio/naming-a-file for more info
<<<<<<< HEAD
                    let parent_can: Cow<'_, Path> = adjust_canonicalization(&parent)?;
                    let path_can = adjust_canonicalization(&path)?;

                    or_continue!(path_can.strip_prefix(&parent_can)).to_path_buf()
=======
                    let parent_can = adjust_canonicalization(parent);
                    let path_can = adjust_canonicalization(&path);

                    or_continue!(&path_can.strip_prefix(&parent_can)).to_path_buf()
>>>>>>> 9de82d92
                }
                #[cfg(not(windows))]
                {
                    or_continue!(path.strip_prefix(&parent)).to_path_buf()
                }
            }
            None => path.clone(),
        };

        let local_to_target = target.join(&local_to_root_parent);

        if path.is_dir() && !local_to_target.exists() {
            or_continue!(fs::create_dir_all(local_to_target.clone()));
        } else if !path.is_dir() {
            if preserve_hard_links {
                let mut found_hard_link = false;
                let source = path.to_path_buf();
                let dest = local_to_target.as_path().to_path_buf();
                preserve_hardlinks(&mut hard_links, &source, dest, &mut found_hard_link).unwrap();
                if !found_hard_link {
                    copy_file(path.as_path(), local_to_target.as_path(), options)?;
                }
            } else {
                copy_file(path.as_path(), local_to_target.as_path(), options)?;
            }
        }
    }

    Ok(())
}

impl OverwriteMode {
    fn verify(&self, path: &Path) -> CopyResult<()> {
        match *self {
            OverwriteMode::NoClobber => Err(Error::Skipped(format!(
                "Not overwriting {} because of option '{}'",
                path.display(),
                OPT_NO_CLOBBER
            ))),
            OverwriteMode::Interactive(_) => {
                if prompt_yes!("{}: overwrite {}? ", executable!(), path.display()) {
                    Ok(())
                } else {
                    Err(Error::Skipped(format!(
                        "Not overwriting {} at user request",
                        path.display()
                    )))
                }
            }
            OverwriteMode::Clobber(_) => Ok(()),
        }
    }
}

fn copy_attribute(source: &Path, dest: &Path, attribute: &Attribute) -> CopyResult<()> {
    let context = &*format!("'{}' -> '{}'", source.display().to_string(), dest.display());
    match *attribute {
        #[cfg(unix)]
        Attribute::Mode => {
            let mode = fs::metadata(source).context(context)?.permissions().mode();
            let mut dest_metadata = fs::metadata(source).context(context)?.permissions();
            dest_metadata.set_mode(mode);
        }
        Attribute::Ownership => {
            let metadata = fs::metadata(source).context(context)?;
            fs::set_permissions(dest, metadata.permissions()).context(context)?;
        }
        Attribute::Timestamps => {
            let metadata = fs::metadata(source)?;
            filetime::set_file_times(
                Path::new(dest),
                FileTime::from_last_access_time(&metadata),
                FileTime::from_last_modification_time(&metadata),
            )?;
        }
        Attribute::Context => {}
        Attribute::Links => {}
        Attribute::Xattr => {
            #[cfg(unix)]
            {
                let xattrs = xattr::list(source)?;
                for attr in xattrs {
                    if let Some(attr_value) = xattr::get(source, attr.clone())? {
                        crash_if_err!(EXIT_ERR, xattr::set(dest, attr, &attr_value[..]));
                    }
                }
            }
            #[cfg(not(unix))]
            {
                return Err("XAttrs are only supported on unix.".to_string().into());
            }
        }
    };
    Ok(())
}

#[cfg(not(windows))]
fn symlink_file(source: &Path, dest: &Path, context: &str) -> CopyResult<()> {
    Ok(std::os::unix::fs::symlink(source, dest).context(context)?)
}

#[cfg(windows)]
fn symlink_file(source: &Path, dest: &Path, context: &str) -> CopyResult<()> {
    Ok(std::os::windows::fs::symlink_file(source, dest).context(context)?)
}

fn context_for(src: &Path, dest: &Path) -> String {
    format!("'{}' -> '{}'", src.display(), dest.display())
}

/// Implements a relatively naive backup that is not as full featured
/// as GNU cp.  No CONTROL version control method argument is taken
/// for backups.
/// TODO: Add version control methods
fn backup_file(path: &Path, suffix: &str) -> CopyResult<PathBuf> {
    let mut backup_path = path.to_path_buf().into_os_string();
    backup_path.push(suffix);
    fs::copy(path, &backup_path)?;
    Ok(backup_path.into())
}

fn handle_existing_dest(source: &Path, dest: &Path, options: &Options) -> CopyResult<()> {
    if paths_refer_to_same_file(source, dest)? {
        return Err(format!("{}: same file", context_for(source, dest)).into());
    }

    options.overwrite.verify(dest)?;

    if options.backup {
        backup_file(dest, &options.backup_suffix)?;
    }

    match options.overwrite {
        OverwriteMode::Clobber(ClobberMode::Force) => {
            if fs::metadata(dest)?.permissions().readonly() {
                fs::remove_file(dest)?;
            }
        }
        OverwriteMode::Clobber(ClobberMode::RemoveDestination) => {
            fs::remove_file(dest)?;
        }
        _ => (),
    };

    Ok(())
}

/// Copy the a file from `source` to `dest`. No path manipulation is
/// done on either `source` or `dest`, the are used as provided.
///
/// Behavior when copying to existing files is contingent on the
/// `options.overwrite` mode. If a file is skipped, the return type
/// should be `Error:Skipped`
///
/// The original permissions of `source` will be copied to `dest`
/// after a successful copy.
fn copy_file(source: &Path, dest: &Path, options: &Options) -> CopyResult<()> {
    if dest.exists() {
        handle_existing_dest(source, dest, options)?;
    }

    if options.verbose {
        println!("{}", context_for(source, dest));
    }

    #[allow(unused)]
    {
        // TODO: implement --preserve flag
        let mut preserve_context = false;
        for attribute in &options.preserve_attributes {
            if *attribute == Attribute::Context {
                preserve_context = true;
            }
        }
    }
    match options.copy_mode {
        CopyMode::Link => {
            fs::hard_link(source, dest).context(&*context_for(source, dest))?;
        }
        CopyMode::Copy => {
            copy_helper(source, dest, options)?;
        }
        CopyMode::SymLink => {
            symlink_file(source, dest, &*context_for(source, dest))?;
        }
        CopyMode::Sparse => return Err(Error::NotImplemented(OPT_SPARSE.to_string())),
        CopyMode::Update => {
            if dest.exists() {
                let src_metadata = fs::metadata(source)?;
                let dest_metadata = fs::metadata(dest)?;

                let src_time = src_metadata.modified()?;
                let dest_time = dest_metadata.modified()?;
                if src_time <= dest_time {
                    return Ok(());
                } else {
                    copy_helper(source, dest, options)?;
                }
            } else {
                copy_helper(source, dest, options)?;
            }
        }
        CopyMode::AttrOnly => {
            OpenOptions::new()
                .write(true)
                .truncate(false)
                .create(true)
                .open(dest)
                .unwrap();
        }
    };

    for attribute in &options.preserve_attributes {
        copy_attribute(source, dest, attribute)?;
    }

    Ok(())
}

///Copy the file from `source` to `dest` either using the normal `fs::copy` or the
///`FICLONE` ioctl if --reflink is specified and the filesystem supports it.
fn copy_helper(source: &Path, dest: &Path, options: &Options) -> CopyResult<()> {
    if options.reflink {
        #[cfg(not(target_os = "linux"))]
        return Err("--reflink is only supported on linux".to_string().into());

        #[cfg(target_os = "linux")]
        {
            let src_file = File::open(source).unwrap().into_raw_fd();
            let dst_file = OpenOptions::new()
                .write(true)
                .truncate(false)
                .create(true)
                .open(dest)
                .unwrap()
                .into_raw_fd();
            match options.reflink_mode {
                ReflinkMode::Always => unsafe {
                    let result = ficlone(dst_file, src_file as *const i32);
                    if result != 0 {
                        return Err(format!(
                            "failed to clone {:?} from {:?}: {}",
                            source,
                            dest,
                            std::io::Error::last_os_error()
                        )
                        .into());
                    } else {
                        return Ok(());
                    }
                },
                ReflinkMode::Auto => unsafe {
                    let result = ficlone(dst_file, src_file as *const i32);
                    if result != 0 {
                        fs::copy(source, dest).context(&*context_for(source, dest))?;
                    }
                },
                ReflinkMode::Never => {}
            }
        }
    } else if options.no_dereference && fs::symlink_metadata(&source)?.file_type().is_symlink() {
        // Here, we will copy the symlink itself (actually, just recreate it)
        let link = fs::read_link(&source)?;
        let dest: Cow<'_, Path> = if dest.is_dir() {
            match source.file_name() {
                Some(name) => dest.join(name).into(),
                None => crash!(
                    EXIT_ERR,
                    "cannot stat ‘{}’: No such file or directory",
                    source.display()
                ),
            }
        } else {
            dest.into()
        };
        symlink_file(&link, &dest, &*context_for(&link, &dest))?;
    } else {
        fs::copy(source, dest).context(&*context_for(source, dest))?;
    }

    Ok(())
}

/// Generate an error message if `target` is not the correct `target_type`
pub fn verify_target_type(target: &Path, target_type: &TargetType) -> CopyResult<()> {
    match (target_type, target.is_dir()) {
        (&TargetType::Directory, false) => {
            Err(format!("target: '{}' is not a directory", target.display()).into())
        }
        (&TargetType::File, true) => Err(format!(
            "cannot overwrite directory '{}' with non-directory",
            target.display()
        )
        .into()),
        _ => Ok(()),
    }
}

/// Remove the `root` prefix from `source` and prefix it with `target`
/// to create a file that is local to `target`
/// # Examples
///
/// ```ignore
/// assert!(uu_cp::localize_to_target(
///     &Path::new("a/source/"),
///     &Path::new("a/source/c.txt"),
///     &Path::new("target/"),
/// ).unwrap() == Path::new("target/c.txt"))
/// ```
pub fn localize_to_target(root: &Path, source: &Path, target: &Path) -> CopyResult<PathBuf> {
    let local_to_root = source.strip_prefix(&root)?;
    Ok(target.join(&local_to_root))
}

pub fn paths_refer_to_same_file(p1: &Path, p2: &Path) -> io::Result<bool> {
    // We have to take symlinks and relative paths into account.
    let pathbuf1 = canonicalize(p1, CanonicalizeMode::Normal)?;
    let pathbuf2 = canonicalize(p2, CanonicalizeMode::Normal)?;

    Ok(pathbuf1 == pathbuf2)
}

#[test]
fn test_cp_localize_to_target() {
    assert!(
        localize_to_target(
            &Path::new("a/source/"),
            &Path::new("a/source/c.txt"),
            &Path::new("target/")
        )
        .unwrap()
            == Path::new("target/c.txt")
    )
}<|MERGE_RESOLUTION|>--- conflicted
+++ resolved
@@ -874,46 +874,6 @@
     }
 }
 
-<<<<<<< HEAD
-pub fn normalize_path<P: AsRef<Path>>(path: P) -> PathBuf {
-    let mut components = path.as_ref().components().peekable();
-    let mut ret = if let Some(c @ Component::Prefix(..)) = components.peek().cloned() {
-        let buf = PathBuf::from(c.as_os_str());
-        components.next();
-        buf
-    } else {
-        PathBuf::new()
-    };
-
-    for component in components {
-        match component {
-            Component::Prefix(..) => unreachable!(),
-            Component::RootDir => {
-                ret.push(component.as_os_str());
-            }
-            Component::CurDir => {}
-            Component::ParentDir => {
-                ret.pop();
-            }
-            Component::Normal(c) => {
-                ret.push(c);
-            }
-        }
-    }
-    ret
-}
-
-#[cfg(target_os = "windows")]
-fn adjust_canonicalization<'a, P: AsRef<Path>>(p: P) -> Cow<'a, Path> {
-    //fn relative_path<'a>(src: &PathBuf, dst: &PathBuf) -> Result<Cow<'a, Path>> {
-    const VERBATIM_PREFIX: &str = r#"\\?\"#;
-    let p = p.as_ref().display().to_string();
-
-    if p.starts_with(VERBATIM_PREFIX) {
-        Path::new(&p[VERBATIM_PREFIX.len()..].to_string()).into()
-    } else {
-        Path::new(&p).into()
-=======
 #[cfg(target_os = "windows")]
 fn adjust_canonicalization<'a>(p: &'a Path) -> Cow<'a, Path> {
     // In some cases, \\? can be missing on some Windows paths.  Add it at the
@@ -932,7 +892,6 @@
         p.into()
     } else {
         Path::new(VERBATIM_PREFIX).join(p).into()
->>>>>>> 9de82d92
     }
 }
 
@@ -973,11 +932,7 @@
         let path = if options.no_dereference && is_symlink {
             // we are dealing with a symlink. Don't follow it
             match env::current_dir() {
-<<<<<<< HEAD
-                Ok(cwd) => cwd.join(normalize_path(p.path())),
-=======
                 Ok(cwd) => cwd.join(resolve_relative_path(p.path())),
->>>>>>> 9de82d92
                 Err(e) => crash!(1, "failed to get current directory {}", e),
             }
         } else {
@@ -991,17 +946,10 @@
                     // On Windows, some pathes are starting with \\?
                     // but not always, so, make sure that we are consistent for strip_prefix
                     // See https://docs.microsoft.com/en-us/windows/win32/fileio/naming-a-file for more info
-<<<<<<< HEAD
-                    let parent_can: Cow<'_, Path> = adjust_canonicalization(&parent)?;
-                    let path_can = adjust_canonicalization(&path)?;
-
-                    or_continue!(path_can.strip_prefix(&parent_can)).to_path_buf()
-=======
                     let parent_can = adjust_canonicalization(parent);
                     let path_can = adjust_canonicalization(&path);
 
                     or_continue!(&path_can.strip_prefix(&parent_can)).to_path_buf()
->>>>>>> 9de82d92
                 }
                 #[cfg(not(windows))]
                 {
