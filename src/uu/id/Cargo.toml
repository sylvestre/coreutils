--- conflicted
+++ resolved
@@ -16,14 +16,9 @@
 
 [dependencies]
 clap = { version = "2.33", features = ["wrap_help"] }
-<<<<<<< HEAD
-uucore = { version=">=0.0.8", package="uucore", path="../../uucore", features=["entries", "process"] }
-uucore_procs = { version=">=0.0.5", package="uucore_procs", path="../../uucore_procs" }
-selinux = "0.1.1"
-=======
 uucore = { version=">=0.0.9", package="uucore", path="../../uucore", features=["entries", "process"] }
 uucore_procs = { version=">=0.0.6", package="uucore_procs", path="../../uucore_procs" }
->>>>>>> 35a9b7f1
+selinux = "0.1.1"
 
 [[bin]]
 name = "id"
