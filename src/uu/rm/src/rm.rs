// This file is part of the uutils coreutils package.
//
// For the full copyright and license information, please view the LICENSE
// file that was distributed with this source code.

// spell-checker:ignore (path) eacces inacc rm-r4

use clap::{builder::ValueParser, crate_version, parser::ValueSource, Arg, ArgAction, Command};
use std::collections::VecDeque;
use std::ffi::{OsStr, OsString};
use std::fs::{self, File, Metadata};
use std::io::ErrorKind;
use std::ops::BitOr;
#[cfg(not(windows))]
use std::os::unix::ffi::OsStrExt;
use std::path::MAIN_SEPARATOR;
use std::path::{Path, PathBuf};
use uucore::display::Quotable;
use uucore::error::{UResult, USimpleError, UUsageError};
use uucore::{
    format_usage, help_about, help_section, help_usage, os_str_as_bytes, prompt_yes, show_error,
};
use walkdir::{DirEntry, WalkDir};

#[derive(Eq, PartialEq, Clone, Copy)]
/// Enum, determining when the `rm` will prompt the user about the file deletion
pub enum InteractiveMode {
    /// Never prompt
    Never,
    /// Prompt once before removing more than three files, or when removing
    /// recursively.
    Once,
    /// Prompt before every removal
    Always,
    /// Prompt only on write-protected files
    PromptProtected,
}

#[derive(PartialEq, Debug)]
pub enum PreserveRoot {
    Default,
    YesAll,
    No,
}

/// Options for the `rm` command
///
/// All options are public so that the options can be programmatically
/// constructed by other crates, such as Nushell. That means that this struct
/// is part of our public API. It should therefore not be changed without good
/// reason.
///
/// The fields are documented with the arguments that determine their value.
pub struct Options {
    /// `-f`, `--force`
    pub force: bool,
    /// Iterative mode, determines when the command will prompt.
    ///
    /// Set by the following arguments:
    /// - `-i`: [`InteractiveMode::Always`]
    /// - `-I`: [`InteractiveMode::Once`]
    /// - `--interactive`: sets one of the above or [`InteractiveMode::Never`]
    /// - `-f`: implicitly sets [`InteractiveMode::Never`]
    ///
    /// If no other option sets this mode, [`InteractiveMode::PromptProtected`]
    /// is used
    pub interactive: InteractiveMode,
    /// `--one-file-system`
    pub one_fs: bool,
    /// `--preserve-root`/`--no-preserve-root`
    pub preserve_root: PreserveRoot,
    /// `-r`, `--recursive`
    pub recursive: bool,
    /// `-d`, `--dir`
    pub dir: bool,
    /// `-v`, `--verbose`
    pub verbose: bool,
}

const ABOUT: &str = help_about!("rm.md");
const USAGE: &str = help_usage!("rm.md");
const AFTER_HELP: &str = help_section!("after help", "rm.md");

static OPT_DIR: &str = "dir";
static OPT_INTERACTIVE: &str = "interactive";
static OPT_FORCE: &str = "force";
static OPT_NO_PRESERVE_ROOT: &str = "no-preserve-root";
static OPT_ONE_FILE_SYSTEM: &str = "one-file-system";
static OPT_PRESERVE_ROOT: &str = "preserve-root";
static OPT_PROMPT: &str = "prompt";
static OPT_PROMPT_MORE: &str = "prompt-more";
static OPT_RECURSIVE: &str = "recursive";
static OPT_VERBOSE: &str = "verbose";
static PRESUME_INPUT_TTY: &str = "-presume-input-tty";

static ARG_FILES: &str = "files";

#[uucore::main]
#[allow(clippy::cognitive_complexity)]
pub fn uumain(args: impl uucore::Args) -> UResult<()> {
    let matches = uu_app().after_help(AFTER_HELP).try_get_matches_from(args)?;

    let files: Vec<&OsStr> = matches
        .get_many::<OsString>(ARG_FILES)
        .map(|v| v.map(OsString::as_os_str).collect())
        .unwrap_or_default();

    let force_flag = matches.get_flag(OPT_FORCE);

    // If -f(--force) is before any -i (or variants) we want prompts else no prompts
    let force_prompt_never: bool = force_flag && {
        let force_index = matches.index_of(OPT_FORCE).unwrap_or(0);
        ![OPT_PROMPT, OPT_PROMPT_MORE, OPT_INTERACTIVE]
            .iter()
            .any(|flag| {
                matches.value_source(flag) == Some(ValueSource::CommandLine)
                    && matches.index_of(flag).unwrap_or(0) > force_index
            })
    };

    if files.is_empty() && !force_flag {
        // Still check by hand and not use clap
        // Because "rm -f" is a thing
        return Err(UUsageError::new(1, "missing operand"));
    } else {
        let options = Options {
            force: force_flag,
            interactive: {
                if force_prompt_never {
                    InteractiveMode::Never
                } else if matches.get_flag(OPT_PROMPT) {
                    InteractiveMode::Always
                } else if matches.get_flag(OPT_PROMPT_MORE) {
                    InteractiveMode::Once
                } else if matches.contains_id(OPT_INTERACTIVE) {
                    match matches.get_one::<String>(OPT_INTERACTIVE).unwrap().as_str() {
                        "never" => InteractiveMode::Never,
                        "once" => InteractiveMode::Once,
                        "always" => InteractiveMode::Always,
                        val => {
                            return Err(USimpleError::new(
                                1,
                                format!("Invalid argument to interactive ({val})"),
                            ))
                        }
                    }
                } else {
                    InteractiveMode::PromptProtected
                }
            },
            one_fs: matches.get_flag(OPT_ONE_FILE_SYSTEM),
            preserve_root: if matches.get_flag(OPT_NO_PRESERVE_ROOT) {
                PreserveRoot::No
            } else {
                match matches
                    .get_one::<String>(OPT_PRESERVE_ROOT)
                    .unwrap()
                    .as_str()
                {
                    "all" => PreserveRoot::YesAll,
                    _ => PreserveRoot::Default,
                }
            },
            recursive: matches.get_flag(OPT_RECURSIVE),
            dir: matches.get_flag(OPT_DIR),
            verbose: matches.get_flag(OPT_VERBOSE),
        };
        if options.interactive == InteractiveMode::Once && (options.recursive || files.len() > 3) {
            let msg: String = format!(
                "remove {} {}{}",
                files.len(),
                if files.len() > 1 {
                    "arguments"
                } else {
                    "argument"
                },
                if options.recursive {
                    " recursively?"
                } else {
                    "?"
                }
            );
            if !prompt_yes!("{}", msg) {
                return Ok(());
            }
        }

        if remove(&files, &options) {
            return Err(1.into());
        }
    }
    Ok(())
}

pub fn uu_app() -> Command {
    Command::new(uucore::util_name())
        .version(crate_version!())
        .about(ABOUT)
        .override_usage(format_usage(USAGE))
        .infer_long_args(true)
        .args_override_self(true)
        .arg(
            Arg::new(OPT_FORCE)
                .short('f')
                .long(OPT_FORCE)
                .help("ignore nonexistent files and arguments, never prompt")
                .action(ArgAction::SetTrue),
        )
        .arg(
            Arg::new(OPT_PROMPT)
                .short('i')
                .help("prompt before every removal")
                .overrides_with_all([OPT_PROMPT_MORE, OPT_INTERACTIVE])
                .action(ArgAction::SetTrue),
        )
        .arg(
            Arg::new(OPT_PROMPT_MORE)
                .short('I')
                .help("prompt once before removing more than three files, or when removing recursively. \
                Less intrusive than -i, while still giving some protection against most mistakes")
                .overrides_with_all([OPT_PROMPT, OPT_INTERACTIVE])
                .action(ArgAction::SetTrue),
        )
        .arg(
            Arg::new(OPT_INTERACTIVE)
                .long(OPT_INTERACTIVE)
                .help(
                    "prompt according to WHEN: never, once (-I), or always (-i). Without WHEN, \
                    prompts always",
                )
                .value_name("WHEN")
                .num_args(0..=1)
                .require_equals(true)
                .default_missing_value("always")
                .overrides_with_all([OPT_PROMPT, OPT_PROMPT_MORE]),
        )
        .arg(
            Arg::new(OPT_ONE_FILE_SYSTEM)
                .long(OPT_ONE_FILE_SYSTEM)
                .help(
                    "when removing a hierarchy recursively, skip any directory that is on a file \
                    system different from that of the corresponding command line argument",
                ).action(ArgAction::SetTrue),
        )
        .arg(
            Arg::new(OPT_NO_PRESERVE_ROOT)
                .long(OPT_NO_PRESERVE_ROOT)
                .help("do not treat '/' specially")
                .action(ArgAction::SetTrue),
        )
        .arg(
            Arg::new(OPT_PRESERVE_ROOT)
                .long(OPT_PRESERVE_ROOT)
                .help("do not remove '/' (default)")
                .value_parser(["all"])
                .default_value("all")
                .default_missing_value("all")
                .hide_default_value(true)
        )
        .arg(
            Arg::new(OPT_RECURSIVE)
                .short('r')
                .visible_short_alias('R')
                .long(OPT_RECURSIVE)
                .help("remove directories and their contents recursively")
                .action(ArgAction::SetTrue),
        )
        .arg(
            Arg::new(OPT_DIR)
                .short('d')
                .long(OPT_DIR)
                .help("remove empty directories")
                .action(ArgAction::SetTrue),
        )
        .arg(
            Arg::new(OPT_VERBOSE)
                .short('v')
                .long(OPT_VERBOSE)
                .help("explain what is being done")
                .action(ArgAction::SetTrue),
        )
        // From the GNU source code:
        // This is solely for testing.
        // Do not document.
        // It is relatively difficult to ensure that there is a tty on stdin.
        // Since rm acts differently depending on that, without this option,
        // it'd be harder to test the parts of rm that depend on that setting.
        // In contrast with Arg::long, Arg::alias does not strip leading
        // hyphens. Therefore it supports 3 leading hyphens.
        .arg(
            Arg::new(PRESUME_INPUT_TTY)
                .long("presume-input-tty")
                .alias(PRESUME_INPUT_TTY)
                .hide(true)
                .action(ArgAction::SetTrue),
        )
        .arg(
            Arg::new(ARG_FILES)
                .action(ArgAction::Append)
                .value_parser(ValueParser::os_string())
                .num_args(1..)
                .value_hint(clap::ValueHint::AnyPath),
        )
}

// TODO: implement one-file-system (this may get partially implemented in walkdir)
/// Remove (or unlink) the given files
///
/// Returns true if it has encountered an error.
///
/// Behavior is determined by the `options` parameter, see [`Options`] for
/// details.
pub fn remove(files: &[&OsStr], options: &Options) -> bool {
    let mut had_err = false;

    for filename in files {
        let file = Path::new(filename);

        had_err = match file.symlink_metadata() {
            Ok(metadata) => {
                if metadata.is_dir() {
                    handle_dir(file, options)
                } else if is_symlink_dir(&metadata) {
                    remove_dir(file, options)
                } else {
                    remove_file(file, options)
                }
            }

            Err(_e) => {
                // TODO: actually print out the specific error
                // TODO: When the error is not about missing files
                // (e.g., permission), even rm -f should fail with
                // outputting the error, but there's no easy way.
                if options.force {
                    false
                } else {
                    show_error!(
                        "cannot remove {}: No such file or directory",
                        filename.quote()
                    );
                    true
                }
            }
        }
        .bitor(had_err);
    }

    had_err
}

#[cfg(not(windows))]
fn get_device_id(p: &Path) -> Option<u64> {
    use std::os::unix::fs::MetadataExt;
    p.symlink_metadata()
        .ok()
        .map(|metadata| MetadataExt::dev(&metadata))
}

#[cfg(windows)]
fn get_device_id(_p: &Path) -> Option<u64> {
    unimplemented!()
}

/// Checks if the given path is on the same device as its parent.
/// Returns false if the `one_fs` option is enabled and devices differ.
fn check_one_fs(path: &Path, options: &Options) -> bool {
    if !options.one_fs && options.preserve_root != PreserveRoot::YesAll {
        return true;
    }

    // as we can get relative path, we need to canonicalize
    // and manage potential errors
    let parent_device = fs::canonicalize(path)
        .ok()
        .and_then(|p| p.parent().map(Path::to_path_buf))
        .as_deref()
        .and_then(get_device_id);
    let current_device = get_device_id(path);
    if parent_device != current_device {
        show_error!(
            "skipping {}, since it's on a different device",
            path.quote()
        );
        if options.preserve_root == PreserveRoot::YesAll {
            show_error!("and --preserve-root=all is in effect");
        }
        return false;
    }

    true
}

#[allow(clippy::cognitive_complexity)]
fn handle_dir(path: &Path, options: &Options) -> bool {
    let mut had_err = false;

<<<<<<< HEAD
    if !check_one_fs(path, options) {
=======
    let path = clean_trailing_slashes(path);
    if path_is_current_or_parent_directory(path) {
        show_error!(
            "refusing to remove '.' or '..' directory: skipping '{}'",
            path.display()
        );
>>>>>>> e736c2ae
        return true;
    }

    let is_root = path.has_root() && path.parent().is_none();
    if options.recursive && (!is_root || options.preserve_root == PreserveRoot::No) {
        if options.interactive != InteractiveMode::Always && !options.verbose {
            if let Err(e) = fs::remove_dir_all(path) {
                // GNU compatibility (rm/empty-inacc.sh)
                // remove_dir_all failed. maybe it is because of the permissions
                // but if the directory is empty, remove_dir might work.
                // So, let's try that before failing for real
                if fs::remove_dir(path).is_err() {
                    had_err = true;
                    if e.kind() == std::io::ErrorKind::PermissionDenied {
                        // GNU compatibility (rm/fail-eacces.sh)
                        // here, GNU doesn't use some kind of remove_dir_all
                        // It will show directory+file
                        show_error!("cannot remove {}: {}", path.quote(), "Permission denied");
                    } else {
                        show_error!("cannot remove {}: {}", path.quote(), e);
                    }
                }
            }
        } else {
            let mut dirs: VecDeque<DirEntry> = VecDeque::new();
            // The Paths to not descend into. We need to this because WalkDir doesn't have a way, afaik, to not descend into a directory
            // So we have to just ignore paths as they come up if they start with a path we aren't descending into
            let mut not_descended: Vec<PathBuf> = Vec::new();

            'outer: for entry in WalkDir::new(path) {
                match entry {
                    Ok(entry) => {
                        if options.interactive == InteractiveMode::Always {
                            for not_descend in &not_descended {
                                if entry.path().starts_with(not_descend) {
                                    // We don't need to continue the rest of code in this loop if we are in a directory we don't want to descend into
                                    continue 'outer;
                                }
                            }
                        }
                        let file_type = entry.file_type();
                        if file_type.is_dir() {
                            // If we are in Interactive Mode Always and the directory isn't empty we ask if we should descend else we push this directory onto dirs vector
                            if options.interactive == InteractiveMode::Always
                                && fs::read_dir(entry.path()).unwrap().count() != 0
                            {
                                // If we don't descend we push this directory onto our not_descended vector else we push this directory onto dirs vector
                                if prompt_descend(entry.path()) {
                                    dirs.push_back(entry);
                                } else {
                                    not_descended.push(entry.path().to_path_buf());
                                }
                            } else {
                                dirs.push_back(entry);
                            }
                        } else {
                            had_err = remove_file(entry.path(), options).bitor(had_err);
                        }
                    }
                    Err(e) => {
                        had_err = true;
                        show_error!("recursing in {}: {}", path.quote(), e);
                    }
                }
            }

            for dir in dirs.iter().rev() {
                had_err = remove_dir(dir.path(), options).bitor(had_err);
            }
        }
    } else if options.dir && (!is_root || options.preserve_root == PreserveRoot::No) {
        had_err = remove_dir(path, options).bitor(had_err);
    } else if options.recursive {
        show_error!(
            "it is dangerous to operate recursively on '{}'",
            MAIN_SEPARATOR
        );
        show_error!("use --no-preserve-root to override this failsafe");
        had_err = true;
    } else {
        show_error!(
            "cannot remove {}: Is a directory", // GNU's rm error message does not include help
            path.quote()
        );
        had_err = true;
    }

    had_err
}

fn remove_dir(path: &Path, options: &Options) -> bool {
    if prompt_dir(path, options) {
        if let Ok(mut read_dir) = fs::read_dir(path) {
            if options.dir || options.recursive {
                if read_dir.next().is_none() {
                    match fs::remove_dir(path) {
                        Ok(_) => {
                            if options.verbose {
                                println!("removed directory {}", normalize(path).quote());
                            }
                        }
                        Err(e) => {
                            if e.kind() == std::io::ErrorKind::PermissionDenied {
                                // GNU compatibility (rm/fail-eacces.sh)
                                show_error!(
                                    "cannot remove {}: {}",
                                    path.quote(),
                                    "Permission denied"
                                );
                            } else {
                                show_error!("cannot remove {}: {}", path.quote(), e);
                            }
                            return true;
                        }
                    }
                } else {
                    // directory can be read but is not empty
                    show_error!("cannot remove {}: Directory not empty", path.quote());
                    return true;
                }
            } else {
                // called to remove a symlink_dir (windows) without "-r"/"-R" or "-d"
                show_error!("cannot remove {}: Is a directory", path.quote());
                return true;
            }
        } else {
            // GNU's rm shows this message if directory is empty but not readable
            show_error!("cannot remove {}: Directory not empty", path.quote());
            return true;
        }
    }

    false
}

fn remove_file(path: &Path, options: &Options) -> bool {
    if prompt_file(path, options) {
        match fs::remove_file(path) {
            Ok(_) => {
                if options.verbose {
                    println!("removed {}", normalize(path).quote());
                }
            }
            Err(e) => {
                if e.kind() == std::io::ErrorKind::PermissionDenied {
                    // GNU compatibility (rm/fail-eacces.sh)
                    show_error!("cannot remove {}: {}", path.quote(), "Permission denied");
                } else {
                    show_error!("cannot remove {}: {}", path.quote(), e);
                }
                return true;
            }
        }
    }

    false
}

fn prompt_dir(path: &Path, options: &Options) -> bool {
    // If interactive is Never we never want to send prompts
    if options.interactive == InteractiveMode::Never {
        return true;
    }

    // We can't use metadata.permissions.readonly for directories because it only works on files
    // So we have to handle whether a directory is writable manually
    if let Ok(metadata) = fs::metadata(path) {
        handle_writable_directory(path, options, &metadata)
    } else {
        true
    }
}

fn prompt_file(path: &Path, options: &Options) -> bool {
    // If interactive is Never we never want to send prompts
    if options.interactive == InteractiveMode::Never {
        return true;
    }
    // If interactive is Always we want to check if the file is symlink to prompt the right message
    if options.interactive == InteractiveMode::Always {
        if let Ok(metadata) = fs::symlink_metadata(path) {
            if metadata.is_symlink() {
                return prompt_yes!("remove symbolic link {}?", path.quote());
            }
        }
    }
    // File::open(path) doesn't open the file in write mode so we need to use file options to open it in also write mode to check if it can written too
    match File::options().read(true).write(true).open(path) {
        Ok(file) => {
            let Ok(metadata) = file.metadata() else {
                return true;
            };

            if options.interactive == InteractiveMode::Always && !metadata.permissions().readonly()
            {
                return if metadata.len() == 0 {
                    prompt_yes!("remove regular empty file {}?", path.quote())
                } else {
                    prompt_yes!("remove file {}?", path.quote())
                };
            }
        }
        Err(err) => {
            if err.kind() != ErrorKind::PermissionDenied {
                return true;
            }
        }
    }
    prompt_file_permission_readonly(path)
}

fn prompt_file_permission_readonly(path: &Path) -> bool {
    match fs::metadata(path) {
        Ok(metadata) if !metadata.permissions().readonly() => true,
        Ok(metadata) if metadata.len() == 0 => prompt_yes!(
            "remove write-protected regular empty file {}?",
            path.quote()
        ),
        _ => prompt_yes!("remove write-protected regular file {}?", path.quote()),
    }
}

// For directories finding if they are writable or not is a hassle. In Unix we can use the built-in rust crate to to check mode bits. But other os don't have something similar afaik
// Most cases are covered by keep eye out for edge cases
#[cfg(unix)]
fn handle_writable_directory(path: &Path, options: &Options, metadata: &Metadata) -> bool {
    use std::os::unix::fs::PermissionsExt;
    let mode = metadata.permissions().mode();
    // Check if directory has user write permissions
    // Why is S_IWUSR showing up as a u16 on macos?
    #[allow(clippy::unnecessary_cast)]
    let user_writable = (mode & (libc::S_IWUSR as u32)) != 0;
    if !user_writable {
        prompt_yes!("remove write-protected directory {}?", path.quote())
    } else if options.interactive == InteractiveMode::Always {
        prompt_yes!("remove directory {}?", path.quote())
    } else {
        true
    }
}
/// Checks if the path is referring to current or parent directory , if it is referring to current or any parent directory in the file tree e.g  '/../..' , '../..'
fn path_is_current_or_parent_directory(path: &Path) -> bool {
    let path_str = os_str_as_bytes(path.as_os_str());
    let dir_separator = MAIN_SEPARATOR as u8;
    if let Ok(path_bytes) = path_str {
        return path_bytes == ([b'.'])
            || path_bytes == ([b'.', b'.'])
            || path_bytes.ends_with(&[dir_separator, b'.'])
            || path_bytes.ends_with(&[dir_separator, b'.', b'.'])
            || path_bytes.ends_with(&[dir_separator, b'.', dir_separator])
            || path_bytes.ends_with(&[dir_separator, b'.', b'.', dir_separator]);
    }
    false
}

// For windows we can use windows metadata trait and file attributes to see if a directory is readonly
#[cfg(windows)]
fn handle_writable_directory(path: &Path, options: &Options, metadata: &Metadata) -> bool {
    use std::os::windows::prelude::MetadataExt;
    use windows_sys::Win32::Storage::FileSystem::FILE_ATTRIBUTE_READONLY;
    let not_user_writable = (metadata.file_attributes() & FILE_ATTRIBUTE_READONLY) != 0;
    if not_user_writable {
        prompt_yes!("remove write-protected directory {}?", path.quote())
    } else if options.interactive == InteractiveMode::Always {
        prompt_yes!("remove directory {}?", path.quote())
    } else {
        true
    }
}

// I have this here for completeness but it will always return "remove directory {}" because metadata.permissions().readonly() only works for file not directories
#[cfg(not(windows))]
#[cfg(not(unix))]
fn handle_writable_directory(path: &Path, options: &Options, metadata: &Metadata) -> bool {
    if options.interactive == InteractiveMode::Always {
        prompt_yes!("remove directory {}?", path.quote())
    } else {
        true
    }
}

/// Removes trailing slashes, for example 'd/../////' yield 'd/../' required to fix rm-r4 GNU test
fn clean_trailing_slashes(path: &Path) -> &Path {
    let path_str = os_str_as_bytes(path.as_os_str());
    let dir_separator = MAIN_SEPARATOR as u8;

    if let Ok(path_bytes) = path_str {
        let mut idx = if path_bytes.len() > 1 {
            path_bytes.len() - 1
        } else {
            return path;
        };
        // Checks if element at the end is a '/'
        if path_bytes[idx] == dir_separator {
            for i in (1..path_bytes.len()).rev() {
                // Will break at the start of the continuous sequence of '/', eg: "abc//////" , will break at
                // "abc/", this will clean ////// to the root '/', so we have to be careful to not
                // delete the root.
                if path_bytes[i - 1] != dir_separator {
                    idx = i;
                    break;
                }
            }
            #[cfg(unix)]
            return Path::new(OsStr::from_bytes(&path_bytes[0..=idx]));

            #[cfg(not(unix))]
            // Unwrapping is fine here as os_str_as_bytes() would return an error on non unix
            // systems with non utf-8 characters and thus bypass the if let Ok branch
            return Path::new(std::str::from_utf8(&path_bytes[0..=idx]).unwrap());
        }
    }
    path
}

fn prompt_descend(path: &Path) -> bool {
    prompt_yes!("descend into directory {}?", path.quote())
}

fn normalize(path: &Path) -> PathBuf {
    // copied from https://github.com/rust-lang/cargo/blob/2e4cfc2b7d43328b207879228a2ca7d427d188bb/src/cargo/util/paths.rs#L65-L90
    // both projects are MIT https://github.com/rust-lang/cargo/blob/master/LICENSE-MIT
    // for std impl progress see rfc https://github.com/rust-lang/rfcs/issues/2208
    // TODO: replace this once that lands
    uucore::fs::normalize_path(path)
}

#[cfg(not(windows))]
fn is_symlink_dir(_metadata: &Metadata) -> bool {
    false
}

#[cfg(windows)]
fn is_symlink_dir(metadata: &Metadata) -> bool {
    use std::os::windows::prelude::MetadataExt;
    use windows_sys::Win32::Storage::FileSystem::FILE_ATTRIBUTE_DIRECTORY;

    metadata.file_type().is_symlink()
        && ((metadata.file_attributes() & FILE_ATTRIBUTE_DIRECTORY) != 0)
}

mod tests {

    #[test]
    // Testing whether path the `/////` collapses to `/`
    fn test_collapsible_slash_path() {
        use std::path::Path;

        use crate::clean_trailing_slashes;
        let path = Path::new("/////");

        assert_eq!(Path::new("/"), clean_trailing_slashes(path));
    }
}<|MERGE_RESOLUTION|>--- conflicted
+++ resolved
@@ -395,16 +395,16 @@
 fn handle_dir(path: &Path, options: &Options) -> bool {
     let mut had_err = false;
 
-<<<<<<< HEAD
     if !check_one_fs(path, options) {
-=======
+        return true;
+    }
+  
     let path = clean_trailing_slashes(path);
     if path_is_current_or_parent_directory(path) {
         show_error!(
             "refusing to remove '.' or '..' directory: skipping '{}'",
             path.display()
         );
->>>>>>> e736c2ae
         return true;
     }
 
