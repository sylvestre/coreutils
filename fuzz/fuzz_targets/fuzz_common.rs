// This file is part of the uutils coreutils package.
//
// For the full copyright and license information, please view the LICENSE
// file that was distributed with this source code.

use libc::STDIN_FILENO;
use libc::{close, dup, dup2, pipe, STDERR_FILENO, STDOUT_FILENO};
use rand::prelude::SliceRandom;
use rand::Rng;
use std::ffi::OsString;
use std::io::{Seek, SeekFrom, Write};
use std::os::fd::{AsRawFd, RawFd};
use std::process::{Command, Stdio};
use std::sync::atomic::Ordering;
use std::sync::mpsc;
use std::sync::{atomic::AtomicBool, Once};
use std::{io, thread};

/// Represents the result of running a command, including its standard output,
/// standard error, and exit code.
pub struct CommandResult {
    /// The standard output (stdout) of the command as a string.
    pub stdout: String,

    /// The standard error (stderr) of the command as a string.
    pub stderr: String,

    /// The exit code of the command.
    pub exit_code: i32,
}

static CHECK_GNU: Once = Once::new();
static IS_GNU: AtomicBool = AtomicBool::new(false);

pub fn is_gnu_cmd(cmd_path: &str) -> Result<(), std::io::Error> {
    CHECK_GNU.call_once(|| {
        let version_output = Command::new(cmd_path).arg("--version").output().unwrap();

        println!("version_output {:#?}", version_output);

        let version_str = String::from_utf8_lossy(&version_output.stdout).to_string();
        if version_str.contains("GNU coreutils") {
            IS_GNU.store(true, Ordering::Relaxed);
        }
    });

    if IS_GNU.load(Ordering::Relaxed) {
        Ok(())
    } else {
        panic!("Not the GNU implementation");
    }
}

pub fn generate_and_run_uumain<F>(
    args: &[OsString],
    uumain_function: F,
    pipe_input: Option<&str>,
) -> CommandResult
where
    F: FnOnce(std::vec::IntoIter<OsString>) -> i32 + Send + 'static,
{
    // Duplicate the stdout and stderr file descriptors
    let original_stdout_fd = unsafe { dup(STDOUT_FILENO) };
    let original_stderr_fd = unsafe { dup(STDERR_FILENO) };
    if original_stdout_fd == -1 || original_stderr_fd == -1 {
        return CommandResult {
            stdout: "".to_string(),
            stderr: "Failed to duplicate STDOUT_FILENO or STDERR_FILENO".to_string(),
            exit_code: -1,
        };
    }

<<<<<<< HEAD
    let args_clone = args.to_owned();
=======
>>>>>>> f3833bb6
    println!("Running test {:?}", &args[0..]);
    let mut pipe_stdout_fds = [-1; 2];
    let mut pipe_stderr_fds = [-1; 2];

    // Create pipes for stdout and stderr
    if unsafe { pipe(pipe_stdout_fds.as_mut_ptr()) } == -1
        || unsafe { pipe(pipe_stderr_fds.as_mut_ptr()) } == -1
    {
        return CommandResult {
            stdout: "".to_string(),
            stderr: "Failed to create pipes".to_string(),
            exit_code: -1,
        };
    }

    // Redirect stdout and stderr to their respective pipes
    if unsafe { dup2(pipe_stdout_fds[1], STDOUT_FILENO) } == -1
        || unsafe { dup2(pipe_stderr_fds[1], STDERR_FILENO) } == -1
    {
        unsafe {
            close(pipe_stdout_fds[0]);
            close(pipe_stdout_fds[1]);
            close(pipe_stderr_fds[0]);
            close(pipe_stderr_fds[1]);
        }
        return CommandResult {
            stdout: "".to_string(),
            stderr: "Failed to redirect STDOUT_FILENO or STDERR_FILENO".to_string(),
            exit_code: -1,
        };
    }

    let original_stdin_fd = if let Some(input_str) = pipe_input {
        // we have pipe input
        let mut input_file = tempfile::tempfile().unwrap();
        write!(input_file, "{}", input_str).unwrap();
        input_file.seek(SeekFrom::Start(0)).unwrap();

        // Redirect stdin to read from the in-memory file
        let original_stdin_fd = unsafe { dup(STDIN_FILENO) };
        if original_stdin_fd == -1 || unsafe { dup2(input_file.as_raw_fd(), STDIN_FILENO) } == -1 {
            return CommandResult {
                stdout: "".to_string(),
                stderr: "Failed to set up stdin redirection".to_string(),
                exit_code: -1,
            };
        }
        Some(original_stdin_fd)
    } else {
        None
    };

<<<<<<< HEAD
    // Channels to communicate between threads
    let (stdout_sender, stdout_receiver) = mpsc::channel();
    let (stderr_sender, stderr_receiver) = mpsc::channel();

    // Spawn a thread to run the uumain_function
    let uumain_thread = thread::spawn(move || uumain_function(args_clone.into_iter()));

    // Spawn threads to capture stdout and stderr
    thread::spawn(move || {
        let captured_stdout = read_from_fd(pipe_stdout_fds[0]);
        stdout_sender.send(captured_stdout).unwrap();
    });

    thread::spawn(move || {
        let captured_stderr = read_from_fd(pipe_stderr_fds[0]);
        stderr_sender.send(captured_stderr).unwrap();
    });

    // Wait for the uumain thread to finish
    let uumain_exit_status = uumain_thread.join().unwrap();

    io::stdout().flush().unwrap();
    io::stderr().flush().unwrap();
=======
    let (uumain_exit_status, captured_stdout, captured_stderr) = thread::scope(|s| {
        let out = s.spawn(|| read_from_fd(pipe_stdout_fds[0]));
        let err = s.spawn(|| read_from_fd(pipe_stderr_fds[0]));
        let status = uumain_function(args.to_owned().into_iter());
        io::stdout().flush().unwrap();
        io::stderr().flush().unwrap();
        unsafe {
            close(pipe_stdout_fds[1]);
            close(pipe_stderr_fds[1]);
            close(STDOUT_FILENO);
            close(STDERR_FILENO);
        }
        (status, out.join().unwrap(), err.join().unwrap())
    });
>>>>>>> f3833bb6

    // Restore the original stdout and stderr
    if unsafe { dup2(original_stdout_fd, STDOUT_FILENO) } == -1
        || unsafe { dup2(original_stderr_fd, STDERR_FILENO) } == -1
    {
        return CommandResult {
            stdout: "".to_string(),
            stderr: "Failed to restore the original STDOUT_FILENO or STDERR_FILENO".to_string(),
            exit_code: -1,
        };
    }

    // Restore the original stdin if it was modified
    if let Some(fd) = original_stdin_fd {
        if unsafe { dup2(fd, STDIN_FILENO) } == -1 {
            return CommandResult {
                stdout: "".to_string(),
                stderr: "Failed to restore the original STDIN".to_string(),
                exit_code: -1,
            };
        }
        unsafe { close(fd) };
    }

<<<<<<< HEAD
    // Wait for the output capture threads and collect their outputs
    let captured_stdout = stdout_receiver.recv().unwrap().trim().to_string();
    let captured_stderr = stderr_receiver
        .recv()
        .unwrap()
        .split_once(':')
        .map(|x| x.1)
        .unwrap_or("")
        .trim()
        .to_string();

=======
>>>>>>> f3833bb6
    CommandResult {
        stdout: captured_stdout,
        stderr: captured_stderr
            .split_once(':')
            .map(|x| x.1)
            .unwrap_or("")
            .trim()
            .to_string(),
        exit_code: uumain_exit_status,
    }
}

fn read_from_fd(fd: RawFd) -> String {
    let mut captured_output = Vec::new();
    let mut read_buffer = [0; 1024];
    loop {
        let bytes_read = unsafe {
            libc::read(
                fd,
                read_buffer.as_mut_ptr() as *mut libc::c_void,
                read_buffer.len(),
            )
        };

        if bytes_read == -1 {
            eprintln!("Failed to read from the pipe");
            break;
        }
        if bytes_read == 0 {
            break;
        }
        captured_output.extend_from_slice(&read_buffer[..bytes_read as usize]);
    }

    unsafe { libc::close(fd) };

    String::from_utf8_lossy(&captured_output).into_owned()
}

pub fn run_gnu_cmd(
    cmd_path: &str,
    args: &[OsString],
    check_gnu: bool,
    pipe_input: Option<&str>,
) -> Result<CommandResult, CommandResult> {
    if check_gnu {
        match is_gnu_cmd(cmd_path) {
            Ok(_) => {} // if the check passes, do nothing
            Err(e) => {
                // Convert the io::Error into the function's error type
                return Err(CommandResult {
                    stdout: String::new(),
                    stderr: e.to_string(),
                    exit_code: -1,
                });
            }
        }
    }

    let mut command = Command::new(cmd_path);
    for arg in args {
        command.arg(arg);
    }

    let output = if let Some(input_str) = pipe_input {
        // We have an pipe input
        command.stdin(Stdio::piped()).stdout(Stdio::piped());

        let mut child = command.spawn().expect("Failed to execute command");
        let child_stdin = child.stdin.as_mut().unwrap();
        child_stdin
            .write_all(input_str.as_bytes())
            .expect("Failed to write to stdin");

        match child.wait_with_output() {
            Ok(output) => output,
            Err(e) => {
                return Err(CommandResult {
                    stdout: String::new(),
                    stderr: e.to_string(),
                    exit_code: -1,
                });
            }
        }
    } else {
        // Just run with args
        match command.output() {
            Ok(output) => output,
            Err(e) => {
                return Err(CommandResult {
                    stdout: String::new(),
                    stderr: e.to_string(),
                    exit_code: -1,
                });
            }
        }
    };
    let exit_code = output.status.code().unwrap_or(-1);
    // Here we get stdout and stderr as Strings
    let stdout = String::from_utf8_lossy(&output.stdout).to_string();
    let stderr = String::from_utf8_lossy(&output.stderr).to_string();
    let stderr = stderr
        .split_once(':')
        .map(|x| x.1)
        .unwrap_or("")
        .trim()
        .to_string();

    if output.status.success() || !check_gnu {
        Ok(CommandResult {
            stdout,
            stderr,
            exit_code,
        })
    } else {
        Err(CommandResult {
            stdout,
            stderr,
            exit_code,
        })
    }
}

/// Compare results from two different implementations of a command.
///
/// # Arguments
/// * `test_type` - The command.
/// * `input` - The input provided to the command.
/// * `rust_result` - The result of running the command with the Rust implementation.
/// * `gnu_result` - The result of running the command with the GNU implementation.
/// * `fail_on_stderr_diff` - Whether to fail the test if there is a difference in stderr output.
pub fn compare_result(
    test_type: &str,
    input: &str,
    pipe_input: Option<&str>,
    rust_result: &CommandResult,
    gnu_result: &CommandResult,
    fail_on_stderr_diff: bool,
) {
    println!("Test Type: {}", test_type);
    println!("Input: {}", input);
    if let Some(pipe) = pipe_input {
        println!("Pipe: {}", pipe);
    }

    let mut discrepancies = Vec::new();
    let mut should_panic = false;

    if rust_result.stdout.trim() != gnu_result.stdout.trim() {
        discrepancies.push("stdout differs");
        println!("Rust stdout: {}", rust_result.stdout);
        println!("GNU stdout: {}", gnu_result.stdout);
        should_panic = true;
    }
    if rust_result.stderr.trim() != gnu_result.stderr.trim() {
        discrepancies.push("stderr differs");
        println!("Rust stderr: {}", rust_result.stderr);
        println!("GNU stderr: {}", gnu_result.stderr);
        if fail_on_stderr_diff {
            should_panic = true;
        }
    }
    if rust_result.exit_code != gnu_result.exit_code {
        discrepancies.push("exit code differs");
        println!("Rust exit code: {}", rust_result.exit_code);
        println!("GNU exit code: {}", gnu_result.exit_code);
        should_panic = true;
    }

    if discrepancies.is_empty() {
        println!("All outputs and exit codes matched.");
    } else {
        println!("Discrepancy detected: {}", discrepancies.join(", "));
        if should_panic {
            panic!("Test failed for {}: {}", test_type, input);
        } else {
            println!(
                "Test completed with discrepancies for {}: {}",
                test_type, input
            );
        }
    }
}

pub fn generate_random_string(max_length: usize) -> String {
    let mut rng = rand::thread_rng();
    let valid_utf8: Vec<char> = "ABCDEFGHIJKLMNOPQRSTUVWXYZabcdefghijklmnopqrstuvwxyz0123456789"
        .chars()
        .collect();
    let invalid_utf8 = [0xC3, 0x28]; // Invalid UTF-8 sequence
    let mut result = String::new();

    for _ in 0..rng.gen_range(1..=max_length) {
        if rng.gen_bool(0.9) {
            let ch = valid_utf8.choose(&mut rng).unwrap();
            result.push(*ch);
        } else {
            let ch = invalid_utf8.choose(&mut rng).unwrap();
            if let Some(c) = char::from_u32(*ch as u32) {
                result.push(c);
            }
        }
    }

    result
}<|MERGE_RESOLUTION|>--- conflicted
+++ resolved
@@ -70,10 +70,6 @@
         };
     }
 
-<<<<<<< HEAD
-    let args_clone = args.to_owned();
-=======
->>>>>>> f3833bb6
     println!("Running test {:?}", &args[0..]);
     let mut pipe_stdout_fds = [-1; 2];
     let mut pipe_stderr_fds = [-1; 2];
@@ -126,31 +122,6 @@
         None
     };
 
-<<<<<<< HEAD
-    // Channels to communicate between threads
-    let (stdout_sender, stdout_receiver) = mpsc::channel();
-    let (stderr_sender, stderr_receiver) = mpsc::channel();
-
-    // Spawn a thread to run the uumain_function
-    let uumain_thread = thread::spawn(move || uumain_function(args_clone.into_iter()));
-
-    // Spawn threads to capture stdout and stderr
-    thread::spawn(move || {
-        let captured_stdout = read_from_fd(pipe_stdout_fds[0]);
-        stdout_sender.send(captured_stdout).unwrap();
-    });
-
-    thread::spawn(move || {
-        let captured_stderr = read_from_fd(pipe_stderr_fds[0]);
-        stderr_sender.send(captured_stderr).unwrap();
-    });
-
-    // Wait for the uumain thread to finish
-    let uumain_exit_status = uumain_thread.join().unwrap();
-
-    io::stdout().flush().unwrap();
-    io::stderr().flush().unwrap();
-=======
     let (uumain_exit_status, captured_stdout, captured_stderr) = thread::scope(|s| {
         let out = s.spawn(|| read_from_fd(pipe_stdout_fds[0]));
         let err = s.spawn(|| read_from_fd(pipe_stderr_fds[0]));
@@ -165,7 +136,6 @@
         }
         (status, out.join().unwrap(), err.join().unwrap())
     });
->>>>>>> f3833bb6
 
     // Restore the original stdout and stderr
     if unsafe { dup2(original_stdout_fd, STDOUT_FILENO) } == -1
@@ -190,20 +160,6 @@
         unsafe { close(fd) };
     }
 
-<<<<<<< HEAD
-    // Wait for the output capture threads and collect their outputs
-    let captured_stdout = stdout_receiver.recv().unwrap().trim().to_string();
-    let captured_stderr = stderr_receiver
-        .recv()
-        .unwrap()
-        .split_once(':')
-        .map(|x| x.1)
-        .unwrap_or("")
-        .trim()
-        .to_string();
-
-=======
->>>>>>> f3833bb6
     CommandResult {
         stdout: captured_stdout,
         stderr: captured_stderr
