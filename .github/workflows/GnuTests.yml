name: GnuTests

# spell-checker:ignore (abbrev/names) CodeCov gnulib GnuTests Swatinem
# spell-checker:ignore (jargon) submodules
# spell-checker:ignore (libs/utils) autopoint chksum gperf lcov libexpect pyinotify shopt texinfo valgrind libattr libcap taiki-e
# spell-checker:ignore (options) Ccodegen Coverflow Cpanic Zpanic
# spell-checker:ignore (people) Dawid Dziurla * dawidd dtolnay
# spell-checker:ignore (vars) FILESET SUBDIRS XPASS

# * note: to run a single test => `REPO/util/run-gnu-test.sh PATH/TO/TEST/SCRIPT`

on:
  pull_request:
  push:
    branches:
      - main

permissions:
  contents: read

# End the current execution if there is a new changeset in the PR.
concurrency:
  group: ${{ github.workflow }}-${{ github.ref }}
  cancel-in-progress: ${{ github.ref != 'refs/heads/main' }}

jobs:
  gnu:
    permissions:
      actions: read  # for dawidd6/action-download-artifact to query and download artifacts
      contents: read  # for actions/checkout to fetch code
      pull-requests: read  # for dawidd6/action-download-artifact to query commit hash
    name: Run GNU tests
    runs-on: ubuntu-22.04
    steps:
    - name: Initialize workflow variables
      id: vars
      shell: bash
      run: |
        ## VARs setup
        outputs() { step_id="${{ github.action }}"; for var in "$@" ; do echo steps.${step_id}.outputs.${var}="${!var}"; echo "${var}=${!var}" >> $GITHUB_OUTPUT; done; }
        # * config
        path_GNU="gnu"
        path_GNU_tests="${path_GNU}/tests"
        path_UUTILS="uutils"
        path_reference="reference"
        outputs path_GNU path_GNU_tests path_reference path_UUTILS
        #
        repo_default_branch="${{ github.event.repository.default_branch }}"
        repo_GNU_ref="v9.5"
        repo_reference_branch="${{ github.event.repository.default_branch }}"
        outputs repo_default_branch repo_GNU_ref repo_reference_branch
        #
        SUITE_LOG_FILE="${path_GNU_tests}/test-suite.log"
        ROOT_SUITE_LOG_FILE="${path_GNU_tests}/test-suite-root.log"
        TEST_LOGS_GLOB="${path_GNU_tests}/**/*.log" ## note: not usable at bash CLI; [why] double globstar not enabled by default b/c MacOS includes only bash v3 which doesn't have double globstar support
        TEST_FILESET_PREFIX='test-fileset-IDs.sha1#'
        TEST_FILESET_SUFFIX='.txt'
        TEST_SUMMARY_FILE='gnu-result.json'
        TEST_FULL_SUMMARY_FILE='gnu-full-result.json'
        outputs SUITE_LOG_FILE ROOT_SUITE_LOG_FILE TEST_FILESET_PREFIX TEST_FILESET_SUFFIX TEST_LOGS_GLOB TEST_SUMMARY_FILE TEST_FULL_SUMMARY_FILE
    - name: Checkout code (uutil)
      uses: actions/checkout@v4
      with:
        path: '${{ steps.vars.outputs.path_UUTILS }}'
    - uses: dtolnay/rust-toolchain@master
      with:
        toolchain: stable
        components: rustfmt
    - uses: Swatinem/rust-cache@v2
      with:
        workspaces: "./${{ steps.vars.outputs.path_UUTILS }} -> target"
    - name: Checkout code (GNU coreutils)
      uses: actions/checkout@v4
      with:
        repository: 'coreutils/coreutils'
        path: '${{ steps.vars.outputs.path_GNU }}'
        ref: ${{ steps.vars.outputs.repo_GNU_ref }}
        submodules: recursive
    - name: Retrieve reference artifacts
      uses: dawidd6/action-download-artifact@v6
      # ref: <https://github.com/dawidd6/action-download-artifact>
      continue-on-error: true ## don't break the build for missing reference artifacts (may be expired or just not generated yet)
      with:
        workflow: GnuTests.yml
        branch: "${{ steps.vars.outputs.repo_reference_branch }}"
        # workflow_conclusion: success ## (default); * but, if commit with failed GnuTests is merged into the default branch, future commits will all show regression errors in GnuTests CI until o/w fixed
        workflow_conclusion: completed ## continually recalibrates to last commit of default branch with a successful GnuTests (ie, "self-heals" from GnuTest regressions, but needs more supervision for/of regressions)
        path: "${{ steps.vars.outputs.path_reference }}"
    - name: Install dependencies
      shell: bash
      run: |
        ## Install dependencies
        sudo apt-get update
        sudo apt-get install -y autoconf autopoint bison texinfo gperf gcc g++ gdb python3-pyinotify jq valgrind libexpect-perl libacl1-dev libattr1-dev libcap-dev
    - name: Add various locales
      shell: bash
      run: |
        ## Add various locales
        echo "Before:"
        locale -a
        ## Some tests fail with 'cannot change locale (en_US.ISO-8859-1): No such file or directory'
        ## Some others need a French locale
        sudo locale-gen
        sudo locale-gen --keep-existing fr_FR
        sudo locale-gen --keep-existing fr_FR.UTF-8
        sudo locale-gen --keep-existing sv_SE
        sudo locale-gen --keep-existing sv_SE.UTF-8
        sudo locale-gen --keep-existing en_US
        sudo locale-gen --keep-existing ru_RU.KOI8-R

        sudo update-locale
        echo "After:"
        locale -a
    - name: Build binaries
      shell: bash
      run: |
        ## Build binaries
        cd '${{ steps.vars.outputs.path_UUTILS }}'
        bash util/build-gnu.sh --release-build
    - name: Run GNU tests
      shell: bash
      run: |
        ## Run GNU tests
        path_GNU='${{ steps.vars.outputs.path_GNU }}'
        path_UUTILS='${{ steps.vars.outputs.path_UUTILS }}'
        bash "${path_UUTILS}/util/run-gnu-test.sh"
    - name: Run GNU root tests
      shell: bash
      run: |
        ## Run GNU root tests
        path_GNU='${{ steps.vars.outputs.path_GNU }}'
        path_UUTILS='${{ steps.vars.outputs.path_UUTILS }}'
        bash "${path_UUTILS}/util/run-gnu-test.sh" run-root
    - name: Extract testing info into JSON
      shell: bash
      run : |
        ## Extract testing info into JSON
        path_UUTILS='${{ steps.vars.outputs.path_UUTILS }}'
        python ${path_UUTILS}/util/gnu-json-result.py ${{ steps.vars.outputs.path_GNU_tests }} > ${{ steps.vars.outputs.TEST_FULL_SUMMARY_FILE }}
    - name: Extract/summarize testing info
      id: summary
      shell: bash
      run: |
        ## Extract/summarize testing info
        outputs() { step_id="${{ github.action }}"; for var in "$@" ; do echo steps.${step_id}.outputs.${var}="${!var}"; echo "${var}=${!var}" >> $GITHUB_OUTPUT; done; }
        #
        path_UUTILS='${{ steps.vars.outputs.path_UUTILS }}'
        #
        SUITE_LOG_FILE='${{ steps.vars.outputs.SUITE_LOG_FILE }}'
        ROOT_SUITE_LOG_FILE='${{ steps.vars.outputs.ROOT_SUITE_LOG_FILE }}'
        ls -al ${SUITE_LOG_FILE} ${ROOT_SUITE_LOG_FILE}

        if test -f "${SUITE_LOG_FILE}"
        then
            source ${path_UUTILS}/util/analyze-gnu-results.sh ${SUITE_LOG_FILE} ${ROOT_SUITE_LOG_FILE}
            if [[ "$TOTAL" -eq 0 || "$TOTAL" -eq 1 ]]; then
              echo "::error ::Failed to parse test results from '${SUITE_LOG_FILE}'; failing early"
              exit 1
            fi
            output="GNU tests summary = TOTAL: $TOTAL / PASS: $PASS / FAIL: $FAIL / ERROR: $ERROR / SKIP: $SKIP"
            echo "${output}"
            if [[ "$FAIL" -gt 0 || "$ERROR" -gt 0 ]]; then echo "::warning ::${output}" ; fi
            jq -n \
                  --arg date "$(date --rfc-email)" \
                  --arg sha "$GITHUB_SHA" \
                  --arg total "$TOTAL" \
                  --arg pass "$PASS" \
                  --arg skip "$SKIP" \
                  --arg fail "$FAIL" \
                  --arg xpass "$XPASS" \
                  --arg error "$ERROR" \
                  '{($date): { sha: $sha, total: $total, pass: $pass, skip: $skip, fail: $fail, xpass: $xpass, error: $error, }}' > '${{ steps.vars.outputs.TEST_SUMMARY_FILE }}'
            HASH=$(sha1sum '${{ steps.vars.outputs.TEST_SUMMARY_FILE }}' | cut --delim=" " -f 1)
            outputs HASH
          else
            echo "::error ::Failed to find summary of test results (missing '${SUITE_LOG_FILE}'); failing early"
            exit 1
          fi
          # Compress logs before upload (fails otherwise)
          gzip ${{ steps.vars.outputs.TEST_LOGS_GLOB }}
    - name: Reserve SHA1/ID of 'test-summary'
      uses: actions/upload-artifact@v4
      with:
        name: "${{ steps.summary.outputs.HASH }}"
        path: "${{ steps.vars.outputs.TEST_SUMMARY_FILE }}"
    - name: Reserve test results summary
      uses: actions/upload-artifact@v4
      with:
        name: test-summary
        path: "${{ steps.vars.outputs.TEST_SUMMARY_FILE }}"
    - name: Reserve test logs
      uses: actions/upload-artifact@v4
      with:
        name: test-logs
        path: "${{ steps.vars.outputs.TEST_LOGS_GLOB }}"
    - name: Upload full json results
      uses: actions/upload-artifact@v4
      with:
        name: gnu-full-result.json
        path: ${{ steps.vars.outputs.TEST_FULL_SUMMARY_FILE }}
    - name: Compare test failures VS reference
      shell: bash
      run: |
        ## Compare test failures VS reference
        have_new_failures=""
        REF_LOG_FILE='${{ steps.vars.outputs.path_reference }}/test-logs/test-suite.log'
        ROOT_REF_LOG_FILE='${{ steps.vars.outputs.path_reference }}/test-logs/test-suite-root.log'
        REF_SUMMARY_FILE='${{ steps.vars.outputs.path_reference }}/test-summary/gnu-result.json'
        REPO_DEFAULT_BRANCH='${{ steps.vars.outputs.repo_default_branch }}'
        path_UUTILS='${{ steps.vars.outputs.path_UUTILS }}'
        # https://github.com/uutils/coreutils/issues/4294
        # https://github.com/uutils/coreutils/issues/4295
        IGNORE_INTERMITTENT="${path_UUTILS}/.github/workflows/ignore-intermittent.txt"

        mkdir -p ${{ steps.vars.outputs.path_reference }}

        COMMENT_DIR="${{ steps.vars.outputs.path_reference }}/comment"
        mkdir -p ${COMMENT_DIR}
        echo ${{ github.event.number }} > ${COMMENT_DIR}/NR
        COMMENT_LOG="${COMMENT_DIR}/result.txt"

        # The comment log might be downloaded from a previous run
        # We only want the new changes, so remove it if it exists.
        rm -f ${COMMENT_LOG}
        touch ${COMMENT_LOG}

        compare_tests() {
          local new_log_file=$1
          local ref_log_file=$2
          local test_type=$3  # "standard" or "root"

          if test -f "${ref_log_file}"; then
            echo "Reference ${test_type} test log SHA1/ID: $(sha1sum -- "${ref_log_file}") - ${test_type}"
            REF_ERROR=$(sed -n "s/^ERROR: \([[:print:]]\+\).*/\1/p" "${ref_log_file}"| sort)
<<<<<<< HEAD
            NEW_ERROR=$(sed -n "s/^ERROR: \([[:print:]]\+\).*/\1/p" "${new_log_file}" | sort)
            REF_FAILING=$(sed -n "s/^FAIL: \([[:print:]]\+\).*/\1/p" "${ref_log_file}"| sort)
            NEW_FAILING=$(sed -n "s/^FAIL: \([[:print:]]\+\).*/\1/p" "${new_log_file}" | sort)
            echo "Detailled information:"
            echo "REF_ERROR = ${REF_ERROR}"
            echo "NEW_ERROR = ${NEW_ERROR}"
            echo "REF_FAILING = ${REF_FAILING}"
            echo "NEW_FAILING = ${NEW_FAILING}"
            # Compare failing and error tests
            for LINE in ${NEW_FAILING}
=======
            CURRENT_RUN_ERROR=$(sed -n "s/^ERROR: \([[:print:]]\+\).*/\1/p" "${new_log_file}" | sort)
            REF_FAILING=$(sed -n "s/^FAIL: \([[:print:]]\+\).*/\1/p" "${ref_log_file}"| sort)
            CURRENT_RUN_FAILING=$(sed -n "s/^FAIL: \([[:print:]]\+\).*/\1/p" "${new_log_file}" | sort)
            echo "Detailled information:"
            echo "REF_ERROR = ${REF_ERROR}"
            echo "CURRENT_RUN_ERROR = ${CURRENT_RUN_ERROR}"
            echo "REF_FAILING = ${REF_FAILING}"
            echo "CURRENT_RUN_FAILING = ${CURRENT_RUN_FAILING}"

            # Compare failing and error tests
            for LINE in ${CURRENT_RUN_FAILING}
>>>>>>> 716f1409
            do
              if ! grep -Fxq ${LINE}<<<"${REF_FAILING}"
              then
                if ! grep ${LINE} ${IGNORE_INTERMITTENT}
                then
                  MSG="GNU test failed: ${LINE}. ${LINE} is passing on '${REPO_DEFAULT_BRANCH}'. Maybe you have to rebase?"
                  echo "::error ::$MSG"
                  echo $MSG >> ${COMMENT_LOG}
                  have_new_failures="true"
                else
<<<<<<< HEAD
                  MSG="Skip an intermittent issue ${LINE}"
=======
                  MSG="Skip an intermittent issue ${LINE} (fails in this run but passes in the 'main' branch)"
>>>>>>> 716f1409
                  echo "::warning ::$MSG"
                  echo $MSG >> ${COMMENT_LOG}
                  echo ""
                fi
              fi
            done

            for LINE in ${REF_FAILING}
            do
<<<<<<< HEAD
              if ! grep -Fxq ${LINE}<<<"${NEW_FAILING}"
=======
              if ! grep -Fxq ${LINE}<<<"${CURRENT_RUN_FAILING}"
>>>>>>> 716f1409
              then
                if ! grep ${LINE} ${IGNORE_INTERMITTENT}
                then
                  MSG="Congrats! The gnu test ${LINE} is no longer failing!"
                  echo "::warning ::$MSG"
                  echo $MSG >> ${COMMENT_LOG}
                else
<<<<<<< HEAD
                  MSG="Skipping an intermittent issue ${LINE}"
=======
                  MSG="Skipping an intermittent issue ${LINE} (passes in this run but fails in the 'main' branch)"
>>>>>>> 716f1409
                  echo "::warning ::$MSG"
                  echo $MSG >> ${COMMENT_LOG}
                  echo ""
                fi
              fi
            done

<<<<<<< HEAD
            for LINE in ${NEW_ERROR}
=======
            for LINE in ${CURRENT_RUN_ERROR}
>>>>>>> 716f1409
            do
              if ! grep -Fxq ${LINE}<<<"${REF_ERROR}"
              then
                MSG="GNU test error: ${LINE}. ${LINE} is passing on '${REPO_DEFAULT_BRANCH}'. Maybe you have to rebase?"
                echo "::error ::$MSG"
                echo $MSG >> ${COMMENT_LOG}
                have_new_failures="true"
              fi
            done

            for LINE in ${REF_ERROR}
            do
<<<<<<< HEAD
              if ! grep -Fxq ${LINE}<<<"${NEW_ERROR}"
=======
              if ! grep -Fxq ${LINE}<<<"${CURRENT_RUN_ERROR}"
>>>>>>> 716f1409
              then
                MSG="Congrats! The gnu test ${LINE} is no longer ERROR!"
                echo "::warning ::$MSG"
                echo $MSG >> ${COMMENT_LOG}
              fi
            done
          else
            echo "::warning ::Skipping ${test_type} test failure comparison; no prior reference test logs are available."
          fi
        }

        # Compare standard tests
        compare_tests '${{ steps.vars.outputs.path_GNU_tests }}/test-suite.log' "${REF_LOG_FILE}" "standard"

        # Compare root tests
        compare_tests '${{ steps.vars.outputs.path_GNU_tests }}/test-suite-root.log' "${ROOT_REF_LOG_FILE}" "root"

        if test -n "${have_new_failures}" ; then exit -1 ; fi
    - name: Upload comparison log (for GnuComment workflow)
      if: success() || failure() # run regardless of prior step success/failure
      uses: actions/upload-artifact@v4
      with:
        name: comment
        path: ${{ steps.vars.outputs.path_reference }}/comment/
    - name: Compare test summary VS reference
      if: success() || failure() # run regardless of prior step success/failure
      shell: bash
      run: |
        ## Compare test summary VS reference
        REF_SUMMARY_FILE='${{ steps.vars.outputs.path_reference }}/test-summary/gnu-result.json'
        if test -f "${REF_SUMMARY_FILE}"; then
          echo "Reference SHA1/ID: $(sha1sum -- "${REF_SUMMARY_FILE}")"
          mv "${REF_SUMMARY_FILE}" main-gnu-result.json
          python uutils/util/compare_gnu_result.py
        else
          echo "::warning ::Skipping test summary comparison; no prior reference summary is available."
        fi

  gnu_coverage:
    name: Run GNU tests with coverage
    runs-on: ubuntu-22.04
    steps:
    - name: Checkout code uutil
      uses: actions/checkout@v4
      with:
        path: 'uutils'
    - name: Checkout GNU coreutils
      uses: actions/checkout@v4
      with:
        repository: 'coreutils/coreutils'
        path: 'gnu'
        ref: 'v9.5'
        submodules: recursive
    - uses: dtolnay/rust-toolchain@master
      with:
        toolchain: nightly
        components: rustfmt
    - uses: taiki-e/install-action@grcov
    - uses: Swatinem/rust-cache@v2
      with:
        workspaces: "./uutils -> target"
    - name: Install dependencies
      run: |
        ## Install dependencies
        sudo apt-get update
        sudo apt-get install -y autoconf autopoint bison texinfo gperf gcc g++ gdb python3-pyinotify jq valgrind libexpect-perl libacl1-dev libattr1-dev libcap-dev
    - name: Add various locales
      run: |
        ## Add various locales
        echo "Before:"
        locale -a
        ## Some tests fail with 'cannot change locale (en_US.ISO-8859-1): No such file or directory'
        ## Some others need a French locale
        sudo locale-gen
        sudo locale-gen --keep-existing fr_FR
        sudo locale-gen --keep-existing fr_FR.UTF-8
        sudo update-locale
        echo "After:"
        locale -a
    - name: Build binaries
      env:
        RUSTFLAGS: "-Zprofile -Ccodegen-units=1 -Copt-level=0 -Clink-dead-code -Coverflow-checks=off -Zpanic_abort_tests -Cpanic=abort"
        RUSTDOCFLAGS: "-Cpanic=abort"
      run: |
        ## Build binaries
        cd uutils
        bash util/build-gnu.sh
    - name: Run GNU tests
      run: bash uutils/util/run-gnu-test.sh
    - name: Generate coverage data (via `grcov`)
      id: coverage
      run: |
        ## Generate coverage data
        cd uutils
        COVERAGE_REPORT_DIR="target/debug"
        COVERAGE_REPORT_FILE="${COVERAGE_REPORT_DIR}/lcov.info"
        mkdir -p "${COVERAGE_REPORT_DIR}"
        sudo chown -R "$(whoami)" "${COVERAGE_REPORT_DIR}"
        # display coverage files
        grcov . --output-type files --ignore build.rs --ignore "vendor/*" --ignore "/*" --ignore "[a-zA-Z]:/*" --excl-br-line "^\s*((debug_)?assert(_eq|_ne)?!|#\[derive\()" | sort --unique
        # generate coverage report
        grcov . --output-type lcov --output-path "${COVERAGE_REPORT_FILE}" --branch --ignore build.rs --ignore "vendor/*" --ignore "/*" --ignore "[a-zA-Z]:/*" --excl-br-line "^\s*((debug_)?assert(_eq|_ne)?!|#\[derive\()"
        echo "report=${COVERAGE_REPORT_FILE}" >> $GITHUB_OUTPUT
    - name: Upload coverage results (to Codecov.io)
      uses: codecov/codecov-action@v4
      with:
        token: ${{ secrets.CODECOV_TOKEN }}
        file: ${{ steps.coverage.outputs.report }}
        flags: gnutests
        name: gnutests
        working-directory: uutils<|MERGE_RESOLUTION|>--- conflicted
+++ resolved
@@ -232,18 +232,6 @@
           if test -f "${ref_log_file}"; then
             echo "Reference ${test_type} test log SHA1/ID: $(sha1sum -- "${ref_log_file}") - ${test_type}"
             REF_ERROR=$(sed -n "s/^ERROR: \([[:print:]]\+\).*/\1/p" "${ref_log_file}"| sort)
-<<<<<<< HEAD
-            NEW_ERROR=$(sed -n "s/^ERROR: \([[:print:]]\+\).*/\1/p" "${new_log_file}" | sort)
-            REF_FAILING=$(sed -n "s/^FAIL: \([[:print:]]\+\).*/\1/p" "${ref_log_file}"| sort)
-            NEW_FAILING=$(sed -n "s/^FAIL: \([[:print:]]\+\).*/\1/p" "${new_log_file}" | sort)
-            echo "Detailled information:"
-            echo "REF_ERROR = ${REF_ERROR}"
-            echo "NEW_ERROR = ${NEW_ERROR}"
-            echo "REF_FAILING = ${REF_FAILING}"
-            echo "NEW_FAILING = ${NEW_FAILING}"
-            # Compare failing and error tests
-            for LINE in ${NEW_FAILING}
-=======
             CURRENT_RUN_ERROR=$(sed -n "s/^ERROR: \([[:print:]]\+\).*/\1/p" "${new_log_file}" | sort)
             REF_FAILING=$(sed -n "s/^FAIL: \([[:print:]]\+\).*/\1/p" "${ref_log_file}"| sort)
             CURRENT_RUN_FAILING=$(sed -n "s/^FAIL: \([[:print:]]\+\).*/\1/p" "${new_log_file}" | sort)
@@ -255,7 +243,6 @@
 
             # Compare failing and error tests
             for LINE in ${CURRENT_RUN_FAILING}
->>>>>>> 716f1409
             do
               if ! grep -Fxq ${LINE}<<<"${REF_FAILING}"
               then
@@ -266,11 +253,7 @@
                   echo $MSG >> ${COMMENT_LOG}
                   have_new_failures="true"
                 else
-<<<<<<< HEAD
-                  MSG="Skip an intermittent issue ${LINE}"
-=======
                   MSG="Skip an intermittent issue ${LINE} (fails in this run but passes in the 'main' branch)"
->>>>>>> 716f1409
                   echo "::warning ::$MSG"
                   echo $MSG >> ${COMMENT_LOG}
                   echo ""
@@ -280,11 +263,7 @@
 
             for LINE in ${REF_FAILING}
             do
-<<<<<<< HEAD
-              if ! grep -Fxq ${LINE}<<<"${NEW_FAILING}"
-=======
               if ! grep -Fxq ${LINE}<<<"${CURRENT_RUN_FAILING}"
->>>>>>> 716f1409
               then
                 if ! grep ${LINE} ${IGNORE_INTERMITTENT}
                 then
@@ -292,11 +271,7 @@
                   echo "::warning ::$MSG"
                   echo $MSG >> ${COMMENT_LOG}
                 else
-<<<<<<< HEAD
-                  MSG="Skipping an intermittent issue ${LINE}"
-=======
                   MSG="Skipping an intermittent issue ${LINE} (passes in this run but fails in the 'main' branch)"
->>>>>>> 716f1409
                   echo "::warning ::$MSG"
                   echo $MSG >> ${COMMENT_LOG}
                   echo ""
@@ -304,11 +279,7 @@
               fi
             done
 
-<<<<<<< HEAD
-            for LINE in ${NEW_ERROR}
-=======
             for LINE in ${CURRENT_RUN_ERROR}
->>>>>>> 716f1409
             do
               if ! grep -Fxq ${LINE}<<<"${REF_ERROR}"
               then
@@ -321,11 +292,7 @@
 
             for LINE in ${REF_ERROR}
             do
-<<<<<<< HEAD
-              if ! grep -Fxq ${LINE}<<<"${NEW_ERROR}"
-=======
               if ! grep -Fxq ${LINE}<<<"${CURRENT_RUN_ERROR}"
->>>>>>> 716f1409
               then
                 MSG="Congrats! The gnu test ${LINE} is no longer ERROR!"
                 echo "::warning ::$MSG"
